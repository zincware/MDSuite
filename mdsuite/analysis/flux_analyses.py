"""
Class for the calculation of the einstein diffusion coefficients.

Summary
-------
This module contains the code for the thermal conductivity class. This class is called by the
Experiment class and instantiated when the user calls the ... method.
The methods in class can then be called by the ... method and all necessary
calculations performed.
"""
import warnings

# Python standard packages
import matplotlib.pyplot as plt
import numpy as np
# Import user packages
from tqdm import tqdm
from mdsuite.convolution_computation.convolution import convolution
from mdsuite.utils.meta_functions import timeit
# MDSuite packages
import mdsuite.utils.constants as constants

# Set style preferences, turn off warning, and suppress the duplication of loading bars.
plt.style.use('bmh')
tqdm.monitor_interval = 0
warnings.filterwarnings("ignore")


class _GreenKuboThermalConductivityFlux:
    """
    Class for the Einstein diffusion coefficient implementation

    Attributes
    ----------
    obj :  object
            Experiment class to call from
    plot : bool
            if true, plot the data
    time : np.array
            Array of the time.
    """

    def __init__(self, obj, plot=False, data_range=500):
        """

        Parameters
        ----------
        obj : object
                Experiment class to read and write to
        plot : bool
                If true, a plot of the analysis is saved.
        data_range : int
                Number of configurations to include in each ensemble
        """
        self.parent = obj
        self.plot = plot
        self.data_range = data_range
        self.time = np.linspace(0.0, self.data_range * self.parent.time_step * self.parent.sample_rate, self.data_range)

    def _autocorrelation_time(self):
        """
        Calculate the flux autocorrelation time to ensure correct sampling
        """
        raise NotImplementedError

    @timeit
    def _compute_thermal_conductivity(self):
        """
        Compute the thermal conductivity
        """

        if self.plot:
            averaged_jacf = np.zeros(self.data_range)

        # prepare the prefactor for the integral
        numerator = 1
        denominator = 3 * (self.data_range - 1) * self.parent.temperature ** 2 * self.parent.units['boltzman'] \
                      * self.parent.volume # we use boltzman constant in the units provided.

        # TODO: I had a /2 in data range. I removed it. I think it was wrong.
        prefactor = numerator / denominator
        flux = self.load_flux_matrix()
        loop_range = len(flux) - self.data_range - 1  # Define the loop range
        sigma = convolution(loop_range=loop_range, flux=flux, data_range=self.data_range, time=self.time)
<<<<<<< HEAD

=======
>>>>>>> 7a704512
        sigma = prefactor * np.array(sigma)

        # convert to SI units.
        prefactor_units = self.parent.units['energy']/self.parent.units['length']/self.parent.units['time']
        sigma = prefactor_units*sigma

        if self.plot:
            averaged_jacf /= max(averaged_jacf)
            plt.plot(self.time, averaged_jacf)
            plt.xlabel("Time (s)")
            plt.ylabel("Normalized Current Autocorrelation Function")
            plt.savefig(f"GK_Cond_{self.parent.temperature}.pdf", )
            plt.show()

        print(f"Green-Kubo Thermal Conductivity at {self.parent.temperature}K: {np.mean(sigma)} +- "
              f"{np.std(sigma) / np.sqrt(len(sigma))} W/m/K")

        self.parent.thermal_conductivity["Green-Kubo-flux"] = np.mean(sigma) / 100

    def load_flux_matrix(self):
        """
        Load the flux matrix

        Returns
        -------
        Matrix of the property flux
        """
        identifiers = [f'c_flux_thermal[{i + 1}]' for i in range(3)]
        matrix_data = []

        for identifier in identifiers:
            column_data = self.parent.load_column(identifier)
            matrix_data.append(column_data)
        matrix_data = np.array(matrix_data).T  # transpose such that [timestep, dimension]
        return matrix_data<|MERGE_RESOLUTION|>--- conflicted
+++ resolved
@@ -42,6 +42,7 @@
 
     def __init__(self, obj, plot=False, data_range=500):
         """
+        Python constructor for the experiment class.
 
         Parameters
         ----------
@@ -77,15 +78,10 @@
         denominator = 3 * (self.data_range - 1) * self.parent.temperature ** 2 * self.parent.units['boltzman'] \
                       * self.parent.volume # we use boltzman constant in the units provided.
 
-        # TODO: I had a /2 in data range. I removed it. I think it was wrong.
         prefactor = numerator / denominator
         flux = self.load_flux_matrix()
         loop_range = len(flux) - self.data_range - 1  # Define the loop range
         sigma = convolution(loop_range=loop_range, flux=flux, data_range=self.data_range, time=self.time)
-<<<<<<< HEAD
-
-=======
->>>>>>> 7a704512
         sigma = prefactor * np.array(sigma)
 
         # convert to SI units.
