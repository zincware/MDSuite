"""
MDSuite: A Zincwarecode package.

License
-------
This program and the accompanying materials are made available under the terms
of the Eclipse Public License v2.0 which accompanies this distribution, and is
available at https://www.eclipse.org/legal/epl-v20.html

SPDX-License-Identifier: EPL-2.0

Copyright Contributors to the Zincwarecode Project.

Contact Information
-------------------
email: zincwarecode@gmail.com
github: https://github.com/zincware
web: https://zincwarecode.com/

Citation
--------
If you use this module please cite us with:

Summary
-------
MDSuite module for the computation of the ionic conductivity of a system using the
Green-Kubo relation. Ionic conductivity describes how well a system can conduct an
electrical charge due to the mobility of the ions contained within it. This differs
from electronic conductivity which is transferred by electrons.
"""
from abc import ABC
from dataclasses import dataclass

import numpy as np
import tensorflow as tf
import tensorflow_probability as tfp
from bokeh.models import HoverTool, LinearAxis, Span
from bokeh.models.ranges import Range1d
from bokeh.plotting import figure
from scipy.integrate import cumtrapz
from tqdm import tqdm

from mdsuite.calculators.calculator import call
from mdsuite.calculators.trajectory_calculator import TrajectoryCalculator
from mdsuite.database.mdsuite_properties import mdsuite_properties
from mdsuite.utils.units import boltzmann_constant, elementary_charge


@dataclass
class Args:
    """Data class for the saved properties."""

    data_range: int
    correlation_time: int
    tau_values: np.s_
    atom_selection: np.s_
    integration_range: int


class GreenKuboIonicConductivity(TrajectoryCalculator, ABC):
    """
    Class for the Green-Kubo ionic conductivity implementation.

    Attributes
    ----------
    experiment :  object
            Experiment class to call from
    x_label : str
            X label of the tensor_values when plotted
    y_label : str
            Y label of the tensor_values when plotted
    analysis_name : str
            Name of the analysis
    loaded_property : str
            Property loaded from the database_path for the analysis

    See Also
    --------
    mdsuite.calculators.calculator.Calculator class

    Examples
    --------
    experiment.run_computation.GreenKuboIonicConductivity(data_range=500,
    plot=True, correlation_time=10)
    """

    def __init__(self, **kwargs):
        """

        Attributes
        ----------
        experiment :  object
                Experiment class to call from
        """
        # update experiment class
        super().__init__(**kwargs)
        self.scale_function = {"linear": {"scale_factor": 5}}

        self.loaded_property = mdsuite_properties.ionic_current
        self.system_property = True

        self.x_label = r"$$\text{Time} / s$$"
        self.y_label = r"$$\text{JACF} / C^{2}\cdot m^{2}/s^{2}$$"
        self.analysis_name = "Green_Kubo_Ionic_Conductivity"

        self.result_keys = ["ionic_conductivity", "uncertainty"]
        self.result_series_keys = ["time", "acf", "integral", "integral_uncertainty"]

        self.prefactor = None
        self._dtype = tf.float64

    @call
    def __call__(
        self,
        plot=True,
        data_range=500,
        correlation_time=1,
        tau_values: np.s_ = np.s_[:],
        integration_range: int = None,
    ):
        """

        Parameters
        ----------
        plot : bool
                if true, plot the output.
        data_range : int
                Data range to use in the analysis.
        correlation_time : int
                Correlation time to use in the window sampling.
        integration_range : int
                Range over which integration should be performed.
        """
        self.plot = plot
        self.jacf: np.ndarray
        self.sigma = []

        if integration_range is None:
            integration_range = data_range - 1

        # set args that will affect the computation result
        self.args = Args(
            data_range=data_range,
            correlation_time=correlation_time,
            tau_values=tau_values,
            atom_selection=np.s_[:],
            integration_range=integration_range,
        )

        self.time = self._handle_tau_values()
        self.jacf = np.zeros(self.data_resolution)

        self.acfs = []
        self.sigmas = []

    def check_input(self):
        """
        Check the user input to ensure no conflicts are present.

        Returns
        -------

        """
        self._run_dependency_check()

    def _calculate_prefactor(self):
        """
        Compute the ionic conductivity prefactor.

        Returns
        -------

        """
        # TODO improve docstring
        # Calculate the prefactor
        numerator = (elementary_charge**2) * (self.experiment.units.length**2)
        denominator = (
            3
            * boltzmann_constant
            * self.experiment.temperature
            * self.experiment.volume
            * self.experiment.units.volume
            * self.experiment.units.time
        )
        self.prefactor = numerator / denominator

<<<<<<< HEAD
=======
    def _apply_averaging_factor(self):
        """
        Apply the averaging factor to the msd array.

        Returns
        -------
        -------.

        """
        pass

>>>>>>> 2a7c6a0a
    def ensemble_operation(self, ensemble: tf.Tensor):
        """
        Calculate and return the msd.

        Parameters
        ----------
        ensemble : tf.Tensor
                Ensemble on which to operate.

        Returns
        -------
        ACF of the tensor_values.
        """
        ensemble = tf.gather(ensemble, self.args.tau_values, axis=1)
        jacf = tfp.stats.auto_correlation(ensemble, normalize=False, axis=1, center=False)
        jacf = tf.squeeze(tf.reduce_sum(jacf, axis=-1), axis=0)
        self.sigmas.append(cumtrapz(jacf, x=self.time))

        return np.array(jacf)

    def _post_operation_processes(self):
        """
        call the post-op processes
        Returns
        -------.

        """
        self.acf_array /= self.count
        sigma = cumtrapz(self.acf_array, x=self.time)
        sigma_SEM = np.std(self.sigmas, axis=0) / np.sqrt(len(self.sigmas))
        ionic_conductivity = self.prefactor * sigma[self.args.integration_range - 1]
        ionic_conductivity_SEM = (
            self.prefactor * sigma_SEM[self.args.integration_range - 1]
        )
        data = {
            self.result_keys[0]: [ionic_conductivity],
            self.result_keys[1]: [ionic_conductivity_SEM],
            self.result_series_keys[0]: self.time.tolist(),
            self.result_series_keys[1]: self.acf_array.tolist(),
            self.result_series_keys[2]: sigma.tolist(),
            self.result_series_keys[3]: sigma_SEM.tolist(),
        }

        self.queue_data(data=data, subjects=["System"])

    def plot_data(self, data):
        """Plot the data."""
        for selected_species, val in data.items():
            fig = figure(x_axis_label=self.x_label, y_axis_label=self.y_label)

            integral = np.array(val[self.result_series_keys[2]])
            integral_err = np.array(val[self.result_series_keys[3]])
            time = np.array(val[self.result_series_keys[0]])
            acf = np.array(val[self.result_series_keys[1]])
            # Compute the span
            span = Span(
                location=np.array(val[self.result_series_keys[0]])[
                    self.args.integration_range - 1
                ],
                dimension="height",
                line_dash="dashed",
            )
            # Compute vacf line
            fig.line(
                time,
                acf,
                color="#003f5c",
                legend_label=(
                    f"{selected_species}: {val[self.result_keys[0]][0]: 0.3E} +-"
                    f" {val[self.result_keys[1]][0]: 0.3E}"
                ),
            )

            fig.extra_y_ranges = {
                "Cond_Range": Range1d(start=0.6 * min(integral), end=1.3 * max(integral))
            }
            fig.add_layout(
                LinearAxis(
                    y_range_name="Cond_Range",
                    axis_label=r"$$\text{Ionic Conductivity} / Scm^{-1}$$",
                ),
                "right",
            )

            fig.line(time[1:], integral, y_range_name="Cond_Range", color="#bc5090")
            fig.varea(
                time[1:],
                integral - integral_err,
                integral + integral_err,
                alpha=0.3,
                color="#ffa600",
                y_range_name="Cond_Range",
            )

            fig.add_tools(HoverTool())
            fig.add_layout(span)
            self.plot_array.append(fig)

    def run_calculator(self):
        """
        Run analysis.

        """
        self.check_input()
        # Compute the pre-factor early.
        self._calculate_prefactor()

        dict_ref = str.encode(
            "/".join([self.loaded_property.name, self.loaded_property.name])
        )
        self.count = 0
        self.acf_array = np.zeros((self.args.data_range,))
        batch_ds = self.get_batch_dataset([self.loaded_property.name])
        for batch in tqdm(
            batch_ds,
            ncols=70,
            total=self.n_batches,
            disable=self.memory_manager.minibatch,
        ):
            ensemble_ds = self.get_ensemble_dataset(batch, self.loaded_property.name)
            for ensemble in ensemble_ds:
                self.acf_array += self.ensemble_operation(ensemble[dict_ref])
                self.count += 1

        # Scale, save, and plot the data.
        self._post_operation_processes()<|MERGE_RESOLUTION|>--- conflicted
+++ resolved
@@ -184,20 +184,6 @@
         )
         self.prefactor = numerator / denominator
 
-<<<<<<< HEAD
-=======
-    def _apply_averaging_factor(self):
-        """
-        Apply the averaging factor to the msd array.
-
-        Returns
-        -------
-        -------.
-
-        """
-        pass
-
->>>>>>> 2a7c6a0a
     def ensemble_operation(self, ensemble: tf.Tensor):
         """
         Calculate and return the msd.
