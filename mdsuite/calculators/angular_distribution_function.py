"""
MDSuite: A Zincwarecode package.

License
-------
This program and the accompanying materials are made available under the terms
of the Eclipse Public License v2.0 which accompanies this distribution, and is
available at https://www.eclipse.org/legal/epl-v20.html

SPDX-License-Identifier: EPL-2.0

Copyright Contributors to the Zincwarecode Project.

Contact Information
-------------------
email: zincwarecode@gmail.com
github: https://github.com/zincware
web: https://zincwarecode.com/

Citation
--------
If you use this module please cite us with:

Summary
-------
Module to perform the calculation of the angular distribution function (ADF). The ADF
describes the average distribution of angles between three particles of species a, b,
and c. Note that a, b, and c may all be the same species, e.g. Na-Na-Na.
"""
import itertools
import logging
from abc import ABC
from dataclasses import dataclass
from typing import Union

import numpy as np
import tensorflow as tf
from tqdm import tqdm

from mdsuite.calculators.calculator import call
from mdsuite.calculators.trajectory_calculator import TrajectoryCalculator
from mdsuite.database.mdsuite_properties import mdsuite_properties
from mdsuite.utils.linalg import get_angles
from mdsuite.utils.meta_functions import join_path
from mdsuite.utils.neighbour_list import (
    get_neighbour_list,
    get_triplets,
    get_triu_indicies,
)

log = logging.getLogger(__name__)


@dataclass
class Args:
    """
    Data class for the saved properties.
    """

    number_of_bins: int
    number_of_configurations: int
    correlation_time: int
    atom_selection: np.s_
    data_range: int
    cutoff: float
    start: int
    norm_power: Union[int, float]
    stop: int
    species: list
    molecules: bool


class AngularDistributionFunction(TrajectoryCalculator, ABC):
    """
    Compute the Angular Distribution Function for all species combinations

    Attributes
    ----------
    batch_size : int
        Number of batches, to split the configurations into.
    n_minibatches: int
        Number of minibatches for computing the angles to split each batch into
    n_confs: int
        Number of configurations to analyse
    r_cut: float
        cutoff radius for the ADF
    start: int
        Index of the first configuration
    stop: int
        Index of the last configuration
    bins: int
        bins for the ADF
    use_tf_function: bool, default False
        activate the tf.function decorator for the minibatches. Can speed up the
        calculation significantly, but may lead to excessive use of memory! During the
        first batch, this function will be traced. Tracing is slow, so this might only
        be useful for a larger number of batches.

    See Also
    --------
    mdsuite.calculators.calculator.Calculator class

    Examples
    --------
    experiment.run_computation.AngularDistributionFunction(n_confs = 100,
                                                           r_cut = 3.2,
                                                           batch_size = 10,
                                                           n_minibatches = 50,
                                                           start = 0,
                                                           stop = 200,
                                                           bins = 100,
                                                           use_tf_function = False)
    """

    def __init__(self, **kwargs):
        """
        Compute the Angular Distribution Function for all species combinations

        Parameters
        ----------
        experiment : object
                Experiment object from which to take attributes.
        """
        super().__init__(**kwargs)
        self.scale_function = {"quadratic": {"outer_scale_factor": 10}}
        self.loaded_property = mdsuite_properties.positions

        self.use_tf_function = None
        self.molecules = None
        self.bin_range = None
        self.number_of_atoms = None
        self.norm_power = None
        self.sample_configurations = None
        self.result_series_keys = ["angle", "adf"]
        self._dtype = tf.float32

        self.adf_minibatch = None  # memory management for triples generation per batch.

        self.analysis_name = "Angular_Distribution_Function"
        self.x_label = r"$\text{Angle} / \theta$"
        self.y_label = r"$\text{ADF} / a.u.$"

    @call
    def __call__(
        self,
        batch_size: int = 1,
        minibatch: int = -1,
        number_of_configurations: int = 5,
        cutoff: float = 6.0,
        start: int = 1,
        stop: int = None,
        number_of_bins: int = 500,
        species: list = None,
        use_tf_function: bool = False,
        molecules: bool = False,
<<<<<<< HEAD
        atom_selection=np.s_[:],
        gpu: bool = False,
=======
>>>>>>> 8f55d267
        plot: bool = True,
        norm_power: int = 4,
        **kwargs,
    ):
        """
        Parameters
        ----------
        batch_size : int
            Number of batches, to split the configurations into.
        minibatch: int
            Number of minibatches for computing the angles to split each batch into
        number_of_configurations: int
            Number of configurations to analyse
        cutoff: float
            cutoff radius for the ADF
        start: int
            Index of the first configuration
        stop: int
            Index of the last configuration
        number_of_bins: int
            bins for the ADF
        use_tf_function: bool, default False
            activate the tf.function decorator for the minibatches. Can speed
            up the calculation significantly, but may lead to excessive use of
            memory! During the first batch, this function will be traced.
            Tracing is slow, so this might only be useful for a larger number
            of batches.
        species : list
            A list of species to use.
        atom_selection : Union[np.s_, dict]
                Atoms to be used in the analysis.
        norm_power: int
            The power of the normalization factor applied to the ADF histogram.
            If set to zero no distance normalization will be applied.
        molecules : bool
                if true, perform the analysis on molecules.
        plot : bool
                If true, plot the result of the analysis.
        """
        # set args that will affect the computation result
        self.args = Args(
            number_of_bins=number_of_bins,
            cutoff=cutoff,
            start=start,
            stop=stop,
            atom_selection=atom_selection,
            data_range=1,
            correlation_time=1,
            molecules=molecules,
            species=species,
            number_of_configurations=number_of_configurations,
            norm_power=norm_power,
        )

        # Parse the user arguments.
        self.use_tf_function = use_tf_function
        self.cutoff = cutoff
        self.plot = plot
        self._batch_size = batch_size  # memory management for all batches
        self.adf_minibatch = minibatch
        self.bin_range = [0.0, 3.15]  # from 0 to a chemists pi
        self.norm_power = norm_power
        self.override_n_batches = kwargs.get("batches")

    def check_input(self):
        """
        Check the inputs and set defaults if necessary.

        Returns
        -------
        Updates the class attributes.
        """
        self._run_dependency_check()
        if self.args.stop is None:
            self.args.stop = self.experiment.number_of_configurations - 1

        # Get the correct species out.
        if self.args.species is None:
            if self.args.molecules:
                self.args.species = list(self.experiment.molecules)
                self._compute_number_of_atoms(self.experiment.molecules)
            else:
                self.args.species = list(self.experiment.species)
                self._compute_number_of_atoms(self.experiment.species)

        else:
            self._compute_number_of_atoms(self.experiment.species)

    def _compute_number_of_atoms(self, reference: dict):
        """
        Compute the number of atoms total in the selected set of species.

        Parameters
        ----------
        reference : dict
                Reference dictionary in which to look for indices lists

        Returns
        -------
        Updates the number of atoms attribute.
        """
        # TODO return to dotdict form when molecules is a dotdict
        number_of_atoms = 0
        for item in self.args.species:
            if isinstance(self.args.atom_selection, dict):
                number_of_atoms = 0
                for item in self.args.atom_selection:
                    number_of_atoms += len(self.args.atom_selection[item])
            else:
                number_of_atoms += reference[item]["n_particles"]  # .n_particles

        self.number_of_atoms = number_of_atoms

        if self.adf_minibatch == -1:
            self.adf_minibatch = number_of_atoms

    def _prepare_data_structure(self):
        """
        Prepare variables and dicts for the analysis.
        Returns
        -------

        """
        sample_configs = np.linspace(
            self.args.start,
            self.args.stop,
            self.args.number_of_configurations,
            dtype=np.int,
        )

        species_indices = []
        start_index = 0
        stop_index = 0
        for species in self.args.species:
            try:
                if isinstance(self.args.atom_selection, dict):
                    stop_index += len(self.args.atom_selection[species])
                else:
                    stop_index += self.experiment.species[species].n_particles
            except KeyError:
                # TODO return to dotdict form when molecules is a dotdict
                stop_index += self.experiment.molecules[species]["n_particles"]
            species_indices.append((species, start_index, stop_index))
            start_index = stop_index

        return sample_configs, species_indices

    def _prepare_triples_generator(self):
        """
        Prepare the triples generators including tf.function
        Returns
        -------

        """
        if self.use_tf_function:

            @tf.function
            def _get_triplets(x):
                return get_triplets(
                    x,
                    r_cut=self.cutoff,
                    n_atoms=self.number_of_atoms,
                    n_batches=self.adf_minibatch,
                    disable_tqdm=True,
                )

        else:

            def _get_triplets(x):
                return get_triplets(
                    x,
                    r_cut=self.cutoff,
                    n_atoms=self.number_of_atoms,
                    n_batches=self.adf_minibatch,
                    disable_tqdm=True,
                )

        return _get_triplets

    def _compute_rijk_matrices(self, tmp: tf.Tensor, timesteps: int):
        """
        Compute the rij matrix.

        Returns
        -------

        """
        _get_triplets = self._prepare_triples_generator()

        r_ij_flat = next(
            get_neighbour_list(tmp, cell=self.experiment.box_array, batch_size=1)
        )

        r_ij_indices = get_triu_indicies(self.number_of_atoms)
        # Shape is now (n_atoms, n_atoms, 3, n_timesteps)
        r_ij_mat = tf.scatter_nd(
            indices=tf.transpose(r_ij_indices),
            updates=tf.transpose(r_ij_flat, (1, 2, 0)),
            shape=(self.number_of_atoms, self.number_of_atoms, 3, timesteps),
        )

        r_ij_mat -= tf.transpose(r_ij_mat, (1, 0, 2, 3))
        r_ij_mat = tf.transpose(r_ij_mat, (3, 0, 1, 2))

        r_ijk_indices = _get_triplets(r_ij_mat)

        return r_ij_mat, r_ijk_indices

    @staticmethod
    def _compute_angles(species, r_ijk_indices):
        """
        Compute the angles between indices in triangle.

        Parameters
        ----------
        species
        r_ijk_indices

        Returns
        -------
        condition
        name
        """
        (i_name, i_min, i_max), (j_name, j_min, j_max), (k_name, k_min, k_max) = species
        name = f"{i_name}-{j_name}-{k_name}"

        i_condition = tf.logical_and(
            r_ijk_indices[:, 1] >= i_min, r_ijk_indices[:, 1] < i_max
        )
        j_condition = tf.logical_and(
            r_ijk_indices[:, 2] >= j_min, r_ijk_indices[:, 2] < j_max
        )
        k_condition = tf.logical_and(
            r_ijk_indices[:, 3] >= k_min, r_ijk_indices[:, 3] < k_max
        )

        condition = tf.math.logical_and(
            x=tf.math.logical_and(x=i_condition, y=j_condition), y=k_condition
        )

        return condition, name

    def _build_histograms(self, positions, species_indices, angles):
        """
        Build the adf histograms.

        Returns
        -------
        angles : dict
                A dictionary of the triples references and their histogram values.
        """

        tmp = tf.transpose(tf.concat(positions, axis=0), (1, 0, 2))

        timesteps, atoms, _ = tf.shape(tmp)

        r_ij_mat, r_ijk_indices = self._compute_rijk_matrices(tmp, timesteps)

        for species in itertools.combinations_with_replacement(species_indices, 3):
            # Select the part of the r_ijk indices, where the selected species
            # triple occurs.
            condition, name = self._compute_angles(species, r_ijk_indices)
            tmp = tf.gather_nd(r_ijk_indices, tf.where(condition))

            # Get the indices required.
            angle_vals, pre_factor = get_angles(r_ij_mat, tmp)
            pre_factor = 1 / pre_factor ** self.norm_power
            histogram, _ = np.histogram(
                angle_vals,
                bins=self.args.number_of_bins,
                range=self.bin_range,
                weights=pre_factor,
                density=True,
            )
            histogram = tf.cast(histogram, dtype=tf.float32)
            if angles.get(name) is not None:
                angles.update({name: angles.get(name) + histogram})
            else:
                angles.update({name: histogram})

        return angles

    def _compute_adfs(self, angles, species_indices):
        """
        Compute the ADF and store it.

        Parameters
        ----------
        angles : dict
                Dict of angle combinations and their histograms.
        species_indices : list
                A list of indices associated with species under consideration.

        Returns
        -------
        Updates the class, the SQL database, and plots values if required.
        """
        for species in itertools.combinations_with_replacement(species_indices, 3):
            name = f"{species[0][0]}-{species[1][0]}-{species[2][0]}"
            hist = angles.get(name)

            bin_range_to_angles = np.linspace(
                self.bin_range[0] * (180 / 3.14159),
                self.bin_range[1] * (180 / 3.14159),
                self.args.number_of_bins,
            )

            self.selected_species = [_species[0] for _species in species]

            self.data_range = self.args.number_of_configurations
            log.debug(f"species are {species}")

            data = {
                self.result_series_keys[0]: bin_range_to_angles.tolist(),
                self.result_series_keys[1]: hist.numpy().tolist(),
            }

            self.queue_data(data=data, subjects=self.selected_species)

    def plot_data(self, data):
        """Plot data"""
        for selected_species, val in data.items():
            bin_range_to_angles = np.linspace(
                self.bin_range[0] * (180 / 3.14159),
                self.bin_range[1] * (180 / 3.14159),
                len(val[self.result_series_keys[0]]),
            )
            title_value = bin_range_to_angles[
                tf.math.argmax(val[self.result_series_keys[1]])
            ]

            self.run_visualization(
                x_data=np.array(val[self.result_series_keys[0]]),
                y_data=np.array(val[self.result_series_keys[1]]),
                title=f"{selected_species} - Max: {title_value:.3f} degrees ",
            )

    def _format_data(self, batch: tf.Tensor, keys: list) -> tf.Tensor:
        """
        Format the loaded data for use in the rdf calculator.

        The RDF requires a reshaped dataset. The generator will load a default
        dict oriented type. This method restructures the data to be used in the
        calculator.

        Parameters
        ----------
        batch : tf.Tensor
                A batch of data to transform.
        keys : list
                Dict keys to extract from the data.

        Returns
        -------

        """
        formatted_data = []
        for item in keys:
            formatted_data.append(batch[item])

        if len(self.args.species) == 1:
            return tf.cast(formatted_data[0], dtype=self.dtype)
        else:
            return tf.cast(tf.concat(formatted_data, axis=0), dtype=self.dtype)

    def _correct_batch_properties(self):
        """
        We must fix the batch size parameters set by the parent class.

        Returns
        -------
        Updates the parent class.
        """
        self.remainder = 0
        if self.batch_size > self.args.number_of_configurations:
            self.batch_size = self.args.number_of_configurations
            self.n_batches = 1
        else:
            self.n_batches = int(self.args.number_of_configurations / self.batch_size)

        if self.override_n_batches is not None:
            self.n_batches = self.override_n_batches

        if self.minibatch:
            self.batch_size = 1
            self.n_batches = self.args.number_of_configurations
            self.memory_manager.atom_batch_size = None
            self.memory_manager.n_atom_batches = None
            self.memory_manager.atom_remainder = None
            self.minibatch = False

    def prepare_computation(self):
        """
        Run steps necessary to prepare the computation for running.

        Returns
        -------

        """
        path_list = [
            join_path(species_name, self.loaded_property.name)
            for species_name in self.args.species
        ]
        self._prepare_managers(path_list)

        # batch loop correction
        self._correct_batch_properties()

        # Get the correct dict keys.
        dict_keys = []
        for species_name in self.args.species:
            dict_keys.append(
                str.encode(join_path(species_name, self.loaded_property.name))
            )

        # Split the configurations into batches.
        split_arr = np.array_split(self.sample_configurations, self.n_batches)

        return dict_keys, split_arr

    def run_calculator(self):
        """
        Run the analysis.

        Returns
        -------

        """
        self.check_input()
        self.sample_configurations, species_indices = self._prepare_data_structure()

        dict_keys, split_arr = self.prepare_computation()

        # Get the batch dataset
        batch_ds = self.get_batch_dataset(
            subject_list=self.args.species, loop_array=split_arr, correct=True
        )

        angles = {}

        # Loop over the batches.
        for idx, batch in tqdm(enumerate(batch_ds), ncols=70, total=self.n_batches):
            positions_tensor = self._format_data(batch=batch, keys=dict_keys)

            angles = self._build_histograms(
                positions=positions_tensor,
                species_indices=species_indices,
                angles=angles,
            )

        self._compute_adfs(angles, species_indices)<|MERGE_RESOLUTION|>--- conflicted
+++ resolved
@@ -153,11 +153,7 @@
         species: list = None,
         use_tf_function: bool = False,
         molecules: bool = False,
-<<<<<<< HEAD
         atom_selection=np.s_[:],
-        gpu: bool = False,
-=======
->>>>>>> 8f55d267
         plot: bool = True,
         norm_power: int = 4,
         **kwargs,
