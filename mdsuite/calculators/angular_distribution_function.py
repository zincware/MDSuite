"""
This program and the accompanying materials are made available under the terms of the
Eclipse Public License v2.0 which accompanies this distribution, and is available at
https://www.eclipse.org/legal/epl-v20.html

SPDX-License-Identifier: EPL-2.0

Copyright Contributors to the MDSuite Project.
"""

from abc import ABC

import logging

import tensorflow as tf
import itertools
import numpy as np
from tqdm import tqdm

from mdsuite.calculators.calculator import Calculator
from mdsuite.utils.neighbour_list import get_neighbour_list, get_triu_indicies, get_triplets
from mdsuite.utils.linalg import get_angles
import matplotlib.pyplot as plt

<<<<<<< HEAD
from mdsuite.utils.meta_functions import join_path

log = logging.getLogger(__name__)
=======
log = logging.getLogger(__file__)
>>>>>>> d8928f2b


class AngularDistributionFunction(Calculator, ABC):
    """
    Compute the Angular Distribution Function for all species combinations

    Parameters
    ----------
    batch_size : int
        Number of batches, to split the configurations into.
    n_minibatches: int
        Number of minibatches for computing the angles to split each batch into
    n_confs: int
        Number of configurations to analyse
    r_cut: float
        cutoff radius for the ADF
    start: int
        Index of the first configuration
    stop: int
        Index of the last configuration
    bins: int
        bins for the ADF
    use_tf_function: bool, default False
        activate the tf.function decorator for the minibatches. Can speed up the calculation significantly, but
        may lead to excessive use of memory! During the first batch, this function will be traced. Tracing is slow,
        so this might only be useful for a larger number of batches.
    """

    def __init__(self, experiment):
        """
        Compute the Angular Distribution Function for all species combinations

        Parameters
        ----------
        batch_size : int
            Number of batches, to split the configurations into.
        n_minibatches: int
            Number of minibatches for computing the angles to split each batch into
        n_confs: int
            Number of configurations to analyse
        r_cut: float
            cutoff radius for the ADF
        start: int
            Index of the first configuration
        stop: int
            Index of the last configuration
        bins: int
            bins for the ADF
        use_tf_function: bool, default False
            activate the tf.function decorator for the minibatches. Can speed up the calculation significantly, but
            may lead to excessive use of memory! During the first batch, this function will be traced. Tracing is slow,
            so this might only be useful for a larger number of batches.
        """
        super().__init__(experiment)
        self.experiment = experiment
        self.scale_function = {'quadratic': {'outer_scale_factor': 10}}

        self.use_tf_function = None
        self.loaded_property = 'Positions'
        self.r_cut = None
        self.start = None
        self.molecules = None
        self.experimental = True
        self.stop = None

        self.n_confs = None
        self.bins = None
        self.bin_range = [0.0, 3.15]  # from 0 to pi -. ??? 3.1415 -> 3.15 = failed rounding. I rounding up here, to
        # get a nice plot. If I would go down it would cut off some values.
        self._batch_size = None  # memory management for all batches
        # TODO _n_batches is used instead of n_batches because the memory management is not yet implemented correctly
        self.n_minibatches = None  # memory management for triples generation per batch.

        self.analysis_name = "Angular_Distribution_Function"
        self.database_group = "Angular_Distribution_Function"
        self.x_label = r'Angle ($\theta$)'
        self.y_label = 'ADF /a.u.'

    def __call__(self, batch_size: int = 1, n_minibatches: int = 50, n_confs: int = 5,
                 r_cut: int = 6.0, start: int = 1, stop: int = None, bins: int = 500, use_tf_function: bool = False,
                 export: bool = False, molecules: bool = False, gpu: bool = False, plot: bool = True):
        self.update_user_args(data_range=1, export=export, gpu=gpu, plot=plot)

        self.use_tf_function = use_tf_function
        self.r_cut = r_cut
        self.start = start
        self.molecules = molecules
        if stop is None:
            self.stop = self.experiment.number_of_configurations - 1
        else:
            self.stop = stop
        self.n_confs = n_confs
        self.bins = bins
        self.bin_range = [0.0, 3.15]  # from 0 to pi -. ??? 3.1415 -> 3.15 = failed rounding. I rounding up here, to
        # get a nice plot. If I would go down it would cut off some values.
        self._batch_size = batch_size  # memory management for all batches
        # TODO _n_batches is used instead of n_batches because the memory management is not yet implemented correctly
        self.n_minibatches = n_minibatches  # memory management for triples generation per batch.

        out = self.run_analysis()

        self.experiment.save_class()

        return out

    def _load_positions(self, indices: list) -> tf.Tensor:
        """
        Load the positions matrix

        This function is here to optimize calculation speed

        Parameters
        ----------
        indices : list
                List of indices to take from the database_path
        Returns
        -------
        loaded_data : tf.Tensor
                tf.Tensor of tensor_values loaded from the hdf5 database_path
        """

        if self.molecules:
            path_list = [join_path(species, "Positions") for species in self.experiment.molecules]
            return self.experiment.load_matrix("Positions", path=path_list, select_slice=np.s_[:, indices])
        else:
            return self.experiment.load_matrix("Positions", select_slice=np.s_[:, indices])

    def run_experimental_analysis(self):
        """
        Perform the ADF analysis
        """
        sample_configs = np.linspace(self.start, self.stop, self.n_confs, dtype=np.int)

        species_indices = []
        start_index = 0
        stop_index = 0
        for species in self.experiment.species:
            stop_index += len(self.experiment.species.get(species).get('indices'))
            species_indices.append(
                (species, start_index, stop_index)
            )
            start_index = stop_index

        angles = {}

        # TODO select when to enable tqdm of get_triplets

        if self.use_tf_function:
            @tf.function
            def _get_triplets(x):
                return get_triplets(x, r_cut=self.r_cut, n_atoms=self.experiment.number_of_atoms,
                                    n_batches=self.n_minibatches, disable_tqdm=True)
        else:
            def _get_triplets(x):
                return get_triplets(x, r_cut=self.r_cut, n_atoms=self.experiment.number_of_atoms,
                                    n_batches=self.n_minibatches, disable_tqdm=True)

        def generator():
            for idx in sample_configs:
                if len(self.experiment.species) == 1:
                    yield self._load_positions(idx)  # Load the batch of positions
                else:
                    yield tf.concat(self._load_positions(idx), axis=0)  # Load th
                # yield self._load_positions(idx)  # <- bottleneck, because loading single configurations

        dataset = tf.data.Dataset.from_generator(generator, output_signature=(
            tf.TensorSpec(shape=(None, None), dtype=tf.float32)
        ))

        dataset = dataset.batch(self._batch_size).prefetch(tf.data.AUTOTUNE)

        log.debug(f'batch_size: {self._batch_size}')

        for positions in tqdm(dataset, total=self.n_confs):
            timesteps, atoms, _ = tf.shape(positions)

            tmp = tf.concat(positions, axis=0)

            r_ij_flat = next(get_neighbour_list(tmp, cell=self.experiment.box_array, batch_size=1))  # TODO batch_size!
            r_ij_indices = get_triu_indicies(self.experiment.number_of_atoms)

            r_ij_mat = tf.scatter_nd(
                indices=tf.transpose(r_ij_indices),
                updates=tf.transpose(r_ij_flat, (1, 2, 0)),  # Shape is now (n_atoms, n_atoms, 3, n_timesteps)
                shape=(self.experiment.number_of_atoms, self.experiment.number_of_atoms, 3, timesteps)
            )
            r_ij_mat -= tf.transpose(r_ij_mat, (1, 0, 2, 3))
            r_ij_mat = tf.transpose(r_ij_mat, (3, 0, 1, 2))

            r_ijk_indices = _get_triplets(r_ij_mat)

            for species in itertools.combinations_with_replacement(species_indices, 3):
                # Select the part of the r_ijk indices, where the selected species triple occurs.
                (i_name, i_min, i_max), (j_name, j_min, j_max), (k_name, k_min, k_max) = species

                name = f"{i_name}-{j_name}-{k_name}"

                i_condition = tf.logical_and(r_ijk_indices[:, 1] >= i_min, r_ijk_indices[:, 1] < i_max)
                j_condition = tf.logical_and(r_ijk_indices[:, 2] >= j_min, r_ijk_indices[:, 2] < j_max)
                k_condition = tf.logical_and(r_ijk_indices[:, 3] >= k_min, r_ijk_indices[:, 3] < k_max)

                condition = tf.math.logical_and(
                    x=tf.math.logical_and(x=i_condition, y=j_condition),
                    y=k_condition
                )

                tmp = tf.gather_nd(r_ijk_indices, tf.where(condition))
                # Get the indices required.

                if angles.get(name) is not None:
                    angles.update({
                        name: angles.get(name) + tf.histogram_fixed_width(get_angles(r_ij_mat, tmp), self.bin_range,
                                                                          self.bins)
                    })
                else:
                    angles.update({
                        name: tf.histogram_fixed_width(get_angles(r_ij_mat, tmp), self.bin_range, self.bins)
                    })

        for species in itertools.combinations_with_replacement(species_indices, 3):
            name = f"{species[0][0]}-{species[1][0]}-{species[2][0]}"
            hist = angles.get(name)

            bin_range_to_angles = np.linspace(self.bin_range[0] * (180 / 3.14159),
                                              self.bin_range[1] * (180 / 3.14159),
                                              self.bins)

            self.data_range = self.n_confs
            log.debug(f"species are {species}")
            if self.save or self.export:
                properties = {"Property": self.database_group,
                              "Analysis": self.analysis_name,
                              "Subject": [_species[0] for _species in species],
                              "data_range": self.data_range,
                              'data': [{'x': x, 'y': y} for x, y in zip(bin_range_to_angles, hist)],
                              }
                self._update_properties_file(properties, delete_duplicate=False)
                log.warning("Delete duplicates is not supported for calculators that involve more then 3 species!")
                # TODO allow for delete_duplicates with more then 2 species!

            if self.plot:
                fig, ax = plt.subplots()
                ax.plot(bin_range_to_angles, hist, label=name)
                ax.set_title(f"{name} - Max: {bin_range_to_angles[tf.math.argmax(hist)]:.3f}° ")
                self._plot_fig(fig, ax, title=name)

    def _calculate_prefactor(self, species: str = None):
        """
        calculate the calculator pre-factor.

        Parameters
        ----------
        species : str
                Species property if required.
        Returns
        -------

        """
        raise NotImplementedError

    def _apply_operation(self, data, index):
        """
        Perform operation on an ensemble.

        Parameters
        ----------
        One tensor_values range of tensor_values to operate on.

        Returns
        -------

        """
        pass

    def _apply_averaging_factor(self):
        """
        Apply an averaging factor to the tensor_values.
        Returns
        -------
        averaged copy of the tensor_values
        """
        pass

    def _post_operation_processes(self, species: str = None):
        """
        call the post-op processes
        Returns
        -------

        """
        pass

    def _update_output_signatures(self):
        """
        After having run _prepare managers, update the output signatures.

        Returns
        -------

        """
        pass<|MERGE_RESOLUTION|>--- conflicted
+++ resolved
@@ -22,13 +22,9 @@
 from mdsuite.utils.linalg import get_angles
 import matplotlib.pyplot as plt
 
-<<<<<<< HEAD
 from mdsuite.utils.meta_functions import join_path
 
 log = logging.getLogger(__name__)
-=======
-log = logging.getLogger(__file__)
->>>>>>> d8928f2b
 
 
 class AngularDistributionFunction(Calculator, ABC):
