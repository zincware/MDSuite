--- conflicted
+++ resolved
@@ -18,11 +18,8 @@
 import numpy as np
 import random
 import matplotlib.pyplot as plt
-<<<<<<< HEAD
 from matplotlib.axes._subplots import Axes
 from mdsuite.database.calculator_database import Parameters
-=======
->>>>>>> d80d6706
 from pathlib import Path
 import tensorflow as tf
 import pandas as pd
