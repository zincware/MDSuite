--- conflicted
+++ resolved
@@ -7,11 +7,8 @@
 
 import abc
 import random
-<<<<<<< HEAD
 from typing import TYPE_CHECKING
-=======
 import sys
->>>>>>> 055372a7
 
 import h5py as hf
 import matplotlib.pyplot as plt
@@ -23,10 +20,8 @@
 from scipy.optimize import curve_fit
 from tqdm import tqdm
 
-<<<<<<< HEAD
 if TYPE_CHECKING:
     from mdsuite.experiment.experiment import Experiment
-=======
 from mdsuite.utils.exceptions import *
 from mdsuite.utils.meta_functions import *
 from mdsuite.plot_style.plot_style import apply_style  #TODO killed the code.
@@ -34,8 +29,6 @@
 from mdsuite.database.data_manager import DataManager
 from mdsuite.database.database import Database
 
-from typing import TYPE_CHECKING
->>>>>>> 055372a7
 
 
 class Calculator(metaclass=abc.ABCMeta):
@@ -95,20 +88,11 @@
         self.optimize = False
         self.batch_output_signature = None
         self.ensemble_output_signature = None
-
-<<<<<<< HEAD
-        # Solve for the batch type
-        if self.parallel:
-            self.batch_type = 'Parallel'
-        else:
-            self.batch_type = 'Serial'
-=======
         self.correlation_time = correlation_time  # correlation time of the property
 
         self.database = Database(name=os.path.join(self.experiment.database_path, "database.hdf5"))
         self.memory_manager: MemoryManager
         self.data_manager: DataManager
->>>>>>> 055372a7
 
         self.x_label: str  # x label of the figure
         self.y_label: str  # y label of the figure
@@ -235,57 +219,7 @@
             popt, pcov = curve_fit(func, log_x[start_index:end_index], log_y[start_index:end_index])  # fit linear func
             fits.append(10 ** popt[1])
 
-<<<<<<< HEAD
-    def _calculate_batch_loop(self):
-        """
-        Calculate the batch loop parameters
-        TODO: the +1 in the denominator (self.correlation_time+1) should be investigated to know if it is right or not
-        """
-        self.batch_loop = np.floor(
-            (self.batch_size[self.batch_type] - self.data_range) / (self.correlation_time + 1)) + 1
-
-    def load_batch(self, batch_number: int, loaded_property: str = None, item: list = None, path: str = None,
-                   remainder: int = None):
-=======
         return [str(np.mean(fits)), str(np.std(fits))]
-
-    @staticmethod
-    def _convolution_op(data_a: tf.Tensor, data_v: tf.Tensor = None) -> tf.Tensor:
->>>>>>> 055372a7
-        """
-        tf.numpy_function mapper of the np autocorrelation function
-
-        Parameters
-        ----------
-        data_a : tf.Tensor
-                Signal 1 of the correlation operation
-        data_v : tf.Tensor
-                Signal 2 of the correlation operation. If None, will be set to Signal 1 and autocorrelation is
-                performed.
-
-        Returns
-        -------
-        tf.Tensor
-                Returns a tensor from the correlation operation.
-        """
-        if data_v is None:
-            data_v = data_a
-
-        def func(a, v):
-            """
-            Perform correlation on two tensor_values-sets.
-            Parameters
-            ----------
-            a : np.ndarray
-            v : np.ndarray
-
-            Returns
-            -------
-            Returns the correlation of the two signals.
-            """
-            return sum([signal.correlate(a[:, idx], v[:, idx], mode="full", method='auto') for idx in range(3)])
-
-        return tf.numpy_function(func=func, inp=[data_a, data_v], Tout=tf.float64)
 
     def _prepare_managers(self, data_path: list):
         """
@@ -432,7 +366,6 @@
             print("No tensor_values provided")
             return
 
-<<<<<<< HEAD
         results = self.parent.results
 
         # TODO: improve this if else blocks. I am sure it can be done in a more elegant way
@@ -444,7 +377,6 @@
             if add:
                 results[self.database_group][self.analysis_name][item] = {}
                 results[self.database_group][self.analysis_name][item][sub_item] = data
-=======
         with open(os.path.join(self.experiment.database_path, 'system_properties.yaml')) as pfr:
             properties = yaml.load(pfr, Loader=yaml.Loader)  # collect the tensor_values in the yaml file
 
@@ -453,7 +385,6 @@
                 properties[self.database_group][self.analysis_name] = data
             elif sub_item is None:
                 properties[self.database_group][self.analysis_name][item] = data
->>>>>>> 055372a7
             else:
                 results[self.database_group][self.analysis_name][item][sub_item] = data
 
@@ -596,25 +527,9 @@
     def run_analysis(self):
         """
         Run the appropriate analysis
-        Should follow the general outline detailed below:
-        self._analysis()  # Can be diffusion coefficients or whatever is being calculated, but run the calculation
-        self._error_analysis  # Run an error analysis, could be done during the calculation.
-        self._update_experiment  # Update the main experiment class with the calculated properties
-
-<<<<<<< HEAD
-        for i in tqdm(range(int(self.n_batches[self.batch_type])), ncols=70, position=0,
-                      leave=False):  # Loop over batches
-            batch = self.load_batch(i, path=group)  # get the ionic current
-            for start_index in tqdm(range(int(self.batch_loop)), position=1, leave=False, colour='blue',
-                                    ncols=70):  # Loop over ensembles
-                start = int(start_index * self.correlation_time)  # get start configuration
-                stop = int(start + self.data_range)  # get the stop configuration
-                window_tensor = batch[start:stop]  # select data from the batch tensor
-=======
         """
         self._check_input()
         self._run_dependency_check()
->>>>>>> 055372a7
 
         if self.optimize:
             pass
