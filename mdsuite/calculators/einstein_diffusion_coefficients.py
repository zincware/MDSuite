"""
MDSuite: A Zincwarecode package.

License
-------
This program and the accompanying materials are made available under the terms
of the Eclipse Public License v2.0 which accompanies this distribution, and is
available at https://www.eclipse.org/legal/epl-v20.html

SPDX-License-Identifier: EPL-2.0

Copyright Contributors to the Zincwarecode Project.

Contact Information
-------------------
email: zincwarecode@gmail.com
github: https://github.com/zincware
web: https://zincwarecode.com/

Citation
--------
If you use this module please cite us with:

Summary
-------
Module for the computation of self-diffusion coefficients using the Einstein method.
"""
from __future__ import annotations

import logging
from abc import ABC
from typing import Any, List, Union

import numpy as np
import tensorflow as tf
from bokeh.models import HoverTool, LinearAxis, Span
from bokeh.models.ranges import Range1d
from bokeh.plotting import figure
from tqdm import tqdm

<<<<<<< HEAD
=======
from mdsuite import utils
from mdsuite.calculators.calculator import call
>>>>>>> 55e1ac6f
from mdsuite.calculators.trajectory_calculator import TrajectoryCalculator
from mdsuite.database.mdsuite_properties import mdsuite_properties
from mdsuite.utils.calculator_helper_methods import fit_einstein_curve

log = logging.getLogger(__name__)


class EinsteinDiffusionCoefficients(TrajectoryCalculator, ABC):
    """
    Class for the Einstein diffusion coefficient implementation

    Attributes
    ----------
    msd_array : np.ndarray
            MSD data updated during each ensemble computation.

    See Also
    --------
    mdsuite.calculators.calculator.Calculator class

    Examples
    --------
    project.experiment.run.EinsteinDiffusionCoefficients(data_range=500,
                                                         plot=True,
                                                         correlation_time=10)
    """

    def __init__(
        self,
        plot: bool = True,
        species: list = None,
        data_range: int = 100,
        correlation_time: int = 1,
        atom_selection: np.s_ = np.s_[:],
        molecules: bool = False,
        tau_values: Union[int, List, Any] = np.s_[:],
        fit_range: int = -1,
        **kwargs,
    ):
        """
        Parameters
        ----------
        experiment :  Experiment
                Experiment class to call from
        experiments :  Experiment
                Experiment classes to call from
        """

        super().__init__(**kwargs)
        self.scale_function = {"linear": {"scale_factor": 150}}
        self.loaded_property = mdsuite_properties.unwrapped_positions
        self.x_label = r"$$\text{Time} / s$$"
        self.y_label = r"$$\text{MSD} / m^{2}$$"
        self.result_keys = [
            "diffusion_coefficient",
            "uncertainty",
            "gradient",
            "intercept",
        ]
        self.result_series_keys = ["time", "msd", "gradients", "gradient_errors"]
        self.analysis_name = "Einstein Self-Diffusion Coefficients"
        self._dtype = tf.float64

        self.msd_array = None

        log.info("starting Einstein Diffusion Computation")

        if fit_range == -1:
            fit_range = int(data_range - 1)

        # set args that will affect the computation result
        self.stored_parameters = self.create_stored_parameters(
            data_range=data_range,
            correlation_time=correlation_time,
            atom_selection=atom_selection,
            tau_values=tau_values,
            molecules=molecules,
            species=species,
            fit_range=fit_range,
        )

        self.plot = plot
        self.system_property = False

    def prepare_calculation(self):
        """
        Helper method for parameters that need to be computed after the experiment
        attributes are exposed to the calculator.
        Returns
        -------

        """
        self.time = self._handle_tau_values()
        if self.stored_parameters.species is None:
            if self.stored_parameters.molecules:
                self.stored_parameters.species = list(self.experiment.molecules)
            else:
                self.stored_parameters.species = list(self.experiment.species)

    def ensemble_operation(self, ensemble):
        """
        Calculate and return the msd.

        Parameters
        ----------
        ensemble : tf.Tensor
                An ensemble of data to be operated on.

        Returns
        -------
        MSD of the tensor_values.
        """
        msd = tf.math.squared_difference(
            tf.gather(ensemble, self.stored_parameters.tau_values, axis=1),
            ensemble[:, None, 0],
        )
        # average over particles, sum over dimensions
        msd = tf.reduce_sum(tf.reduce_mean(msd, axis=0), axis=-1)
        # sum up ensembles to average in post processing
        self.msd_array += np.array(msd)

    def fit_diffusion_coefficients(self):
        """
        Apply unit conversion, fit line to the data, prepare for database storage
        """

        self.msd_array /= int(self.n_batches) * self.ensemble_loop
<<<<<<< HEAD
        self.msd_array *= self.experiment.units["length"] ** 2
        time = self.time * self.experiment.units["time"]
=======
        self.msd_array *= self.experiment.units.length**2
        self.time *= self.experiment.units.time
>>>>>>> 55e1ac6f

        fit_values, covariance, gradients, gradient_errors = fit_einstein_curve(
            x_data=time,
            y_data=self.msd_array,
            fit_max_index=self.stored_parameters.fit_range,
        )
        error = np.sqrt(np.diag(covariance))[0]

        data = {
            self.result_keys[0]: 1 / 6.0 * fit_values[0],
            self.result_keys[1]: 1 / 6.0 * error,
            self.result_keys[2]: fit_values[0],
            self.result_keys[3]: fit_values[1],
            self.result_series_keys[0]: time.tolist(),
            self.result_series_keys[1]: self.msd_array.tolist(),
            self.result_series_keys[2]: (np.array(gradients) / 6).tolist(),
            self.result_series_keys[3]: (np.array(gradient_errors) / 6).tolist(),
        }
        return data

    def run_calculator(self):
        """
        Run analysis.
        """
        self._run_dependency_check()
        for species in self.stored_parameters.species:
            self.msd_array = np.zeros(self.data_resolution)
            dict_ref = str.encode("/".join([species, self.loaded_property.name]))
            batch_ds = self.get_batch_dataset([species])

            # loop over batches to get MSD
            for batch in tqdm(
                batch_ds,
                ncols=70,
                desc=species,
                total=self.n_batches,
                disable=self.memory_manager.minibatch,
            ):
                ensemble_ds = self.get_ensemble_dataset(batch, species)

                for ensemble in ensemble_ds:
                    self.ensemble_operation(ensemble[dict_ref])

            fit_results = self.fit_diffusion_coefficients()
            self.queue_data(data=fit_results, subjects=[species])

    def plot_data(self, data):
        """
        Plot the Einstein fits.

        Parameters
        ----------
        data

        Returns
        -------

        """
        plot_array = []
        for selected_species, val in data.data_dict.items():
            fig = figure(x_axis_label=self.x_label, y_axis_label=self.y_label)

            gradients = np.array(val[self.result_series_keys[2]])
            gradient_errors = np.array(val[self.result_series_keys[3]])

            time = np.array(val[self.result_series_keys[0]])
            msd = np.array(val[self.result_series_keys[1]])

            fig.y_range = Range1d(-0.0, 1.1 * max(msd))

            # Compute the span
            span = Span(
                location=time[self.stored_parameters.fit_range],
                dimension="height",
                line_dash="dashed",
            )
            # Compute msd and fit lines
            fig.line(
                time,
                msd,
                color=utils.Colour.ORANGE,
                legend_label=(
                    f"{selected_species}: {val[self.result_keys[0]]: 0.3E} +-"
                    f" {val[self.result_keys[1]]: 0.3E}"
                ),
            )
            fit_data = val[self.result_keys[2]] * time + val[self.result_keys[3]]
            fig.line(time, fit_data, color=utils.Colour.PAUA, legend_label="Curve fit.")
            fig.extra_y_ranges = {
                "Diff_range": Range1d(
                    start=0.999 * min(gradients), end=1.001 * max(gradients)
                )
            }

            fig.add_layout(
                LinearAxis(
                    y_range_name="Diff_range",
                    axis_label=r"$$\text{Diffusion Coefficient} / m^{2}s^{-1}$$",
                ),
                "right",
            )
            grad_time = time[-len(gradients) :]
            fig.line(
                grad_time,
                gradients,
                y_range_name="Diff_range",
                color=utils.Colour.MULBERRY,
            )
            fig.varea(
                grad_time,
                gradients - gradient_errors,
                gradients + gradient_errors,
                alpha=0.3,
                color=utils.Colour.ORANGE,
                y_range_name="Diff_range",
            )
            fig.add_tools(HoverTool())
            fig.add_layout(span)

            plot_array.append(fig)

        return plot_array<|MERGE_RESOLUTION|>--- conflicted
+++ resolved
@@ -38,11 +38,7 @@
 from bokeh.plotting import figure
 from tqdm import tqdm
 
-<<<<<<< HEAD
-=======
 from mdsuite import utils
-from mdsuite.calculators.calculator import call
->>>>>>> 55e1ac6f
 from mdsuite.calculators.trajectory_calculator import TrajectoryCalculator
 from mdsuite.database.mdsuite_properties import mdsuite_properties
 from mdsuite.utils.calculator_helper_methods import fit_einstein_curve
@@ -170,13 +166,10 @@
         """
 
         self.msd_array /= int(self.n_batches) * self.ensemble_loop
-<<<<<<< HEAD
         self.msd_array *= self.experiment.units["length"] ** 2
         time = self.time * self.experiment.units["time"]
-=======
         self.msd_array *= self.experiment.units.length**2
         self.time *= self.experiment.units.time
->>>>>>> 55e1ac6f
 
         fit_values, covariance, gradients, gradient_errors = fit_einstein_curve(
             x_data=time,
