"""
Class for the calculation of the radial distribution function.

Author: Samuel Tovey, Fabian Zills

Summary
-------
This module contains the code for the radial distribution function. This class is called by
the Experiment class and instantiated when the user calls the Experiment.radial_distribution_function method.
The methods in class can then be called by the Experiment.radial_distribution_function method and all necessary
calculations performed.
"""
from abc import ABC

import matplotlib
matplotlib.use('Agg')
import numpy as np
import matplotlib.pyplot as plt
import warnings

# Import user packages
from tqdm import tqdm
import tensorflow as tf
import itertools

from mdsuite.calculators.calculator import Calculator
from mdsuite.utils.meta_functions import split_array

# Set style preferences, turn off warning, and suppress the duplication of loading bars.
plt.style.use('bmh')
tqdm.monitor_interval = 0
warnings.filterwarnings("ignore")


class RadialDistributionFunction(Calculator, ABC):
    """
    Class for the calculation of the radial distribution function

    Attributes
    ----------
    obj :  object
            Experiment class to call from
    plot : bool
            if true, plot the data
    data_range :
            Number of configurations to use in each ensemble
    save :
            If true, data will be saved after the analysis
    x_label : str
            X label of the data when plotted
    y_label : str
            Y label of the data when plotted
    analysis_name : str
            Name of the analysis
    loaded_property : str
            Property loaded from the database for the analysis
    correlation_time : int
            Correlation time of the property being studied. This is used to ensure ensemble sampling is only performed
            on uncorrelated samples. If this is true, the error extracted form the calculation will be correct.
    """

    def __init__(self, obj, plot=True, number_of_bins=None, cutoff=None, save=True, data_range=1, x_label=r'r ($\AA$)',
                 y_label='g(r)', analysis_name='radial_distribution_function', images=1, start=0, stop=None,
                 number_of_configurations=1000):
        """

        Attributes
        ----------
        obj :  object
                Experiment class to call from
        plot : bool
                if true, plot the data
        data_range :
                Number of configurations to use in each ensemble
        save :
                If true, data will be saved after the analysis
        x_label : str
                X label of the data when plotted
        y_label : str
                Y label of the data when plotted
        analysis_name : str
                Name of the analysis
        """
        super().__init__(obj, plot, save, data_range, x_label, y_label, analysis_name)
        self.parent = obj  # Experiment class to update
        self.number_of_bins = number_of_bins  # Number of number_of_bins to use in the histogram
        self.cutoff = cutoff  # Cutoff for the RDF
        self.correlation_time = None  # Correlation time -- not relevant here
        self.loaded_property = 'Positions'  # Which database property to load
        self.database_group = 'radial_distribution_function'  # Which database group to save the data in

        self.images = images  # number of images to include
        self.start = start  # Which configuration to start at
        self.stop = stop  # Which configuration to stop at
        self.number_of_configurations = number_of_configurations  # Number of configurations to use

        # Perform checks
        if stop is None:
            self.stop = obj.number_of_configurations

        if self.cutoff is None:
            self.cutoff = self.parent.box_array[0] / 2  # set cutoff to half box size if none set

        if self.number_of_bins is None:
            self.number_of_bins = self.cutoff / 0.01  # default is 1/100th of an angstrom

        # Set calculation specific parameters
        self.bin_range = [0, self.cutoff]  # set the bin range
        self.index_list = [i for i in range(len(self.parent.species.keys()))]  # Get the indices of the species
        self.sample_configurations = np.linspace(self.start,
                                                 self.stop,
                                                 self.number_of_configurations,
                                                 dtype=np.int)  # choose sampled configurations
        self.key_list = [self._get_species_names(x) for x in
                         list(itertools.combinations_with_replacement(self.index_list, r=2))]  # Select combinations
        self.rdf = {name: np.zeros(self.number_of_bins) for name in self.key_list}  # instantiate the rdf tuples

    def _autocorrelation_time(self):
        """ Calculate the position autocorrelation time of the system """
        raise NotImplementedError

    def _get_ideal_gas_probability(self):
        """
        Get the correct ideal gas term

        In the case of a cutoff value greater than half of the box size, the ideal gas term of the system must be
        corrected due to the lack of spherical symmetry in the system.
        Returns
        -------
        """

        def _spherical_symmetry(data: np.array):
            """
            Operation to perform for full spherical symmetry

            Parameters
            ----------
            data : np.array
                    data on which to operate
            Returns
            -------
            function_values : np.array
                    result of the operation
            """
            return 4*np.pi*(data**2)

        def _correction_1(data: np.array):
            """
            First correction to ideal gas.

            data : np.array
                    data on which to operate
            Returns
            -------
            function_values : np.array
                    result of the operation

            """

            return 2*np.pi*data*(3 - 4*data)

        def _correction_2(data: np.array):
            """
            Second correction to ideal gas.

            data : np.array
                    data on which to operate
            Returns
            -------
            function_values : np.array
                    result of the operation

            """

            arctan_1 = np.arctan(np.sqrt(4*(data**2) - 1))
            arctan_2 = 8*data*np.arctan((2*data*(4*(data**2) - 3))/(np.sqrt(4*(data**2) - 2)*(4*(data**2) + 1)))
            return 2*data*(3*np.pi - 12*arctan_1 + arctan_2)

        def _piecewise(data: np.array):
            """
            Return a piecewise operation on a set of data
            Parameters
            ----------
            data : np.array
                    data on which to operate

            Returns
            -------
            scaled_data : np.array
                    data that has been operated on.
            """

            # Boundaries on the ideal gsa correction. These go to 73% over half the box size, the most for a cubic box.
            lower_bound = self.parent.box_array[0] / 2
            middle_bound = np.sqrt(2) * self.parent.box_array[0] / 2
            upper_bound = np.sqrt(3) * self.parent.box_array[0] / 2

            # split the data into parts
            split_1 = split_array(data, data <= lower_bound)
            if len(split_1) == 1:
                return _spherical_symmetry(split_1[0])
            else:
                split_2 = split_array(split_1[1], split_1[1] < middle_bound)
                if len(split_2) == 1:
                    return np.concatenate((_spherical_symmetry(split_1[0]), _correction_1(split_2[0])))
                else:
                    return np.concatenate((_spherical_symmetry(split_1[0]),
                                           _correction_1(split_2[0]),
                                           _correction_2(split_2[1])))

        bin_width = self.cutoff / self.number_of_bins
        bin_edges = np.linspace(0.0, self.cutoff, self.number_of_bins)

        return bin_width*_piecewise(np.array(bin_edges))

    def _load_positions(self, indices):
        """
        Load the positions matrix

        This function is here to optimize calculation speed
        """

        return self.parent.load_matrix("Positions", select_slice=np.s_[:, indices], tensor=True)

    def _get_species_names(self, species_tuple):
        """ Get the correct names of the species being studied

        :argument species_tuple (tuple) -- The species tuple i.e (1, 2) corresponding to the rdf being calculated

        :returns names (string) -- Prefix for the saved file
        """

        species = list(self.parent.species)  # load all of the species

        return f"{species[species_tuple[0]]}_{species[species_tuple[1]]}"

    @staticmethod
    def get_neighbour_list(positions, cell=None, batch_size=None):
        """
        Generate the neighbour list

        Parameters
        ----------
        positions: tf.Tensor
            Tensor with shape (number_of_configurations, n_atoms, 3) representing the coordinates
        cell: list
            If periodic boundary conditions are used, please supply the cell dimensions, e.g. [13.97, 13.97, 13.97].
            If the cell is provided minimum image convention will be applied!
        batch_size: int
            Has to be evenly divisible by the the number of configurations.

        Returns
        -------
        generator object which results all distances for the current batch of time steps

        To get the real r_ij matrix for one time_step you can use the following:
            r_ij_mat = np.zeros((n_atoms, n_atoms, 3))
            r_ij_mat[np.triu_indices(n_atoms, k = 1)] = get_neighbour_list(``*args``)
            r_ij_mat -= r_ij_mat.transpose(1, 0, 2)

        """

        def get_triu_indicies(n_atoms):
            """
            Version of np.triu_indices with k=1

            Returns
            ---------
                Returns a vector of size (2, None) instead of a tuple of two values like np.triu_indices
            """
            bool_mat = tf.ones((n_atoms, n_atoms), dtype=tf.bool)
            # Just construct a boolean true matrix the size of one time_step
            indices = tf.where(~tf.linalg.band_part(bool_mat, -1, 0))
            # Get the indices of the lower triangle (without diagonals)
            indices = tf.cast(indices, dtype=tf.int32)  # Get the correct dtype
            return tf.transpose(indices)  # Return the transpose for convenience later

        def get_rij_mat(positions, triu_mask, cell):
            """
            Use the upper triangle of the virtual r_ij matrix constructed of n_atoms * n_atoms matrix and subtract
            the transpose to get all distances once! If PBC are used, apply the minimum image convention.
            """
            r_ij_mat = tf.gather(positions, triu_mask[0], axis=1) - tf.gather(positions, triu_mask[1], axis=1)
            if cell:
                r_ij_mat -= tf.math.rint(r_ij_mat / cell) * cell
            return r_ij_mat

        n_atoms = positions.shape[1]
        triu_mask = get_triu_indicies(n_atoms)

        if batch_size is not None:
            try:
                assert positions.shape[0] % batch_size == 0
            except AssertionError:
                print(
                    f"positions must be evenly divisible by batch_size, but are {positions.shape[0]} and {batch_size}")

            for positions_batch in tf.split(positions, batch_size):
                yield get_rij_mat(positions_batch, triu_mask, cell)
        else:
            yield get_rij_mat(positions, triu_mask, cell)

    @staticmethod
    def _apply_system_cutoff(tensor, cutoff):
        """
        Enforce a cutoff on a tensor
        """

        cutoff_mask = tf.cast(tf.less(tensor, cutoff), dtype=tf.bool)  # Construct the mask

        return tf.boolean_mask(tensor, cutoff_mask)

    @staticmethod
    def _bin_data(distance_tensor, bin_range=None, nbins=500):
        """ Build the histogram number_of_bins for the neighbour lists """

        if bin_range is None:
            bin_range = [0.0, 5.0]

        return tf.histogram_fixed_width(distance_tensor, bin_range, nbins)

    def get_pair_indices(self, len_elements, index_list):
        """
        Get the indicies of the pairs for rdf calculation

        Parameters
        ----------
        len_elements: list
            length of all species/elements in the simulation
        index_list: list
            list of the indices of the species

        Returns
        -------
        array, string: returns a 1D array of the positions of the pairs in the r_ij_mat, name of the pairs

        """
        n_atoms = sum(len_elements)  # Get the total number of atoms in the system
        background = np.full((n_atoms, n_atoms), -1)  # Create a full matrix filled with placeholders
        background[np.triu_indices(n_atoms, k=1)] = np.arange(len(np.triu_indices(n_atoms, k=1)[0]))
        # populate the triu with the respecting indices in the r_ij_matrix
        for tuples in itertools.combinations_with_replacement(index_list, 2):  # Iterate over pairs
            row_slice = (sum(len_elements[:tuples[0]]), sum(len_elements[:tuples[0] + 1]))
            col_slice = (sum(len_elements[:tuples[1]]), sum(len_elements[:tuples[1] + 1]))
            # Yield the slices of the pair being investigated
            names = self._get_species_names(tuples)
            indices = background[slice(*row_slice), slice(*col_slice)]  # Get the indices for the pairs in the r_ij_mat
            yield indices[indices != -1].flatten(), names  # Remove placeholders

    def _calculate_histograms(self):
        """
        Build the rdf dictionary up with histogram data

        Returns
        -------
        update the class state
        """
        for i in tqdm(np.array_split(self.sample_configurations, self.n_batches["Parallel"]), ncols=70):

            positions = self._load_positions(i)  # Load the batch of positions
            positions_tensor = tf.concat(positions, axis=0)  # Combine all elements in one tensor
            positions_tensor = tf.transpose(positions_tensor, (1, 0, 2))  # Change to (time steps, n_atoms, coords)
            # Compute all distance vectors
            r_ij_mat = next(self.get_neighbour_list(positions_tensor, cell=self.parent.box_array))
            for pair, names in self.get_pair_indices([len(x) for x in positions],
                                                     self.index_list):  # Iterate over all pairs
                distance_tensor = tf.norm(tf.gather(r_ij_mat, pair, axis=1), axis=2)  # Compute all distances
                distance_tensor = self._apply_system_cutoff(distance_tensor, self.cutoff)
                # print(names)
                self.rdf[names] += np.array(self._bin_data(distance_tensor, bin_range=self.bin_range, nbins=self.number_of_bins),
                                            dtype=float)

    def _calculate_prefactor(self, species):
        """
        Calculate the relevant prefactor for the analysis

        Parameters
        ----------
        species : str
                The species tuple of the RDF being studied, e.g. Na_Na
        """

        species_scale_factor = 1
        species_split = species.split("_")
        if species_split[0] == species_split[1]:
            species_scale_factor = 2

        # Density of all atoms / total volume
        rho = len(self.parent.species[species_split[1]]['indices']) / self.parent.volume
        ideal_correction = self._get_ideal_gas_probability()  # get the ideal gas value
        numerator = species_scale_factor
        denominator = self.number_of_configurations * rho * ideal_correction * len(self.parent.species[species_split[0]]['indices'])
        prefactor = numerator / denominator

        return prefactor

    def _calculate_radial_distribution_functions(self):
        """
        Take the calculated histograms and apply the correct pre-factor to them to get the correct RDF.
        Returns
        -------
        Updates the class state
        """
        for names in self.key_list:
            prefactor = self._calculate_prefactor(names)  # calculate the prefactor
            self.rdf.update({names: self.rdf.get(names) * prefactor})  # Apply the prefactor
            plt.plot(np.linspace(0.0, self.cutoff, self.number_of_bins), self.rdf.get(names))
            plt.title(names)
<<<<<<< HEAD
            plt.savefig(f'{names}.eps')
=======
>>>>>>> 24519212
            if self.save:  # get the species names
                self._save_data(f'{names}_{self.analysis_name}',
                                [np.linspace(0.0, self.cutoff, self.number_of_bins), self.rdf.get(names)])

        self.parent.radial_distribution_function_state = True  # update the state
        if self.plot:
            self._plot_data()  # Plot the data if necessary

    def run_analysis(self):
        """
        Perform the rdf analysis
        """

        self._collect_machine_properties(scaling_factor=15)  # collect machine properties and determine batch size
        self._calculate_histograms()  # Calculate the RDFs
        self._calculate_radial_distribution_functions()<|MERGE_RESOLUTION|>--- conflicted
+++ resolved
@@ -406,10 +406,7 @@
             self.rdf.update({names: self.rdf.get(names) * prefactor})  # Apply the prefactor
             plt.plot(np.linspace(0.0, self.cutoff, self.number_of_bins), self.rdf.get(names))
             plt.title(names)
-<<<<<<< HEAD
             plt.savefig(f'{names}.eps')
-=======
->>>>>>> 24519212
             if self.save:  # get the species names
                 self._save_data(f'{names}_{self.analysis_name}',
                                 [np.linspace(0.0, self.cutoff, self.number_of_bins), self.rdf.get(names)])
