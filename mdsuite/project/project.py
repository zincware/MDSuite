"""
This program and the accompanying materials are made available under the terms of the
Eclipse Public License v2.0 which accompanies this distribution, and is available at
https://www.eclipse.org/legal/epl-v20.html

SPDX-License-Identifier: EPL-2.0

Copyright Contributors to the MDSuite Project.

Module for the Project class

Summary
-------
Module containing all the code for the Project class. The project class is the governing class in the
mdsuite program. Within the project class include all of the method required to add a new experiment and
compare the results of the analysis on that experiment.
"""
from __future__ import annotations
import logging
import os
import pickle
from datetime import datetime
from pathlib import Path
from typing import Union
import shutil
from mdsuite.experiment import Experiment
from mdsuite.utils.meta_functions import DotDict, simple_file_read, find_item
from mdsuite.calculators import RunComputation
from mdsuite.database.project_database import ProjectDatabase
import mdsuite.database.scheme as db
from dataclasses import make_dataclass

from typing import TYPE_CHECKING, Dict, List

if TYPE_CHECKING:
    from mdsuite.experiment import Experiment

log = logging.getLogger(__name__)


class Project(ProjectDatabase):
    """
    Class for the main container of all experiments.

    The Project class acts as the encompassing class for analysis with MDSuite. It contains all method required to add
    and analyze new experiments. These experiments may then be compared with one another quickly. The state of the class
    is saved and updated after each operation in order to retain the most current state of the analysis.

    Attributes
    ----------
    name : str
            The name of the project

    description : str
            A short description of the project

    storage_path : str
            Where to store the tensor_values and databases. This may not simply be the current directory if the
            databases are expected to be quite large.

    experiments : dict
            A dict of class objects. Class objects are instances of the experiment class for different
            experiments.
    """

    def __init__(self, name: str = None, storage_path: str = "./", description: str = None):
        """
        Project class constructor

        The constructor will check to see if the project already exists, if so, it will load the state of each of the
        classes so that they can be used again. If the project is new, the constructor will build the necessary file
        structure for the project.

        Parameters
        ----------
        name : str
                The name of the project.
        storage_path : str
                Where to store the tensor_values and databases. This should be a place with sufficient storage space
                for the full analysis.
        """
        super().__init__()
        if name is None:
            self.name = f"MDSuite_Project"
        else:
            self.name = f"MDSuite_Project_{name}"
        self.storage_path = storage_path

        # Properties
        self._experiments = {}

        # Check for project directory, if none exist, create a new one
        project_dir = Path(f"{self.storage_path}/{self.name}")
        if project_dir.exists():
            log.info("Loading the class state")
            log.info(f"Available experiments are: {self.db_experiments}")
        else:
            project_dir.mkdir(parents=True, exist_ok=True)

        self.build_database()

        # Database Properties
        self.description = description

    def __str__(self):
        """

        Returns
        -------
        str:
            A list of all available experiments like "1.) Exp01\n2.) Exp02\n3.) Exp03"
        """
        return "\n".join([f"{exp.id}.) {exp.name}" for exp in self.db_experiments])

<<<<<<< HEAD
    def add_experiment(
            self,
            experiment: str = None,
            timestep: float = None,
            temperature: float = None,
            units: str = None,
            cluster_mode: bool = None,
            active: bool = True,
            data: Union[str, list, dict] = None):
=======
    def add_experiment(self, experiment: str = None, timestep: float = None, temperature: float = None,
                       units: Union[str, dict] = None, cluster_mode: bool = None, active: bool = True,
                       data: Union[str, list, dict] = None):
>>>>>>> 916a351a
        """
        Add an experiment to the project

        Parameters
        ----------
        data:
            data that should be added to the experiment. If dict, {file:<file>, format:<format>}
        active: bool, default = True
                Activate the experiment when added
        cluster_mode : bool
                If true, cluster mode is parsed to the experiment class.
        experiment : str
                Name to use for the experiment class.
        timestep : float
                Timestep used during the simulation.
        temperature : float
                Temperature the simulation was performed at and is to be used in calculation.
        units : str
                LAMMPS units used
        """

        if experiment is None:
            experiment = f"Experiment_{datetime.now().strftime('%Y%m%d-%H%M%S')}"
            # set the experiment name to the current date and time if None is provided

        # Run a query to see if that experiment already exists
        with self.session as ses:
            experiments = ses.query(db.Experiment).filter(db.Experiment.name == experiment).all()
        if len(experiments) > 0:
            log.info("This experiment already exists")
            self.load_experiments(experiment)
            return

        # If the experiment does not exists, instantiate a new Experiment
        new_experiment = Experiment(
            project=self,
            experiment_name=experiment,
            storage_path=f"{self.storage_path}/{self.name}",
            time_step=timestep,
            units=units,
            temperature=temperature,
            cluster_mode=cluster_mode
        )

        new_experiment.active = active

        # Update the internal experiment dictionary for self.experiment property
        self._experiments[experiment] = new_experiment

        if data is not None:
            def handle_file_format(inp):
                """Run experiment.add_data

                Parameters
                ----------
                inp: str, dict, list
                    If dict, {file:<file>, format:<format>}
                """
                if isinstance(inp, str):
                    self.experiments[experiment].add_data(trajectory_file=inp)
                if isinstance(inp, dict):
                    try:
                        self.experiments[experiment].add_data(trajectory_file=inp['file'], file_format=inp['format'])
                    except KeyError:
                        raise KeyError(
                            f'passed dictionary does not contain `file` and `format`, but {[x for x in inp]}')
                if isinstance(inp, list):
                    for obj in inp:
                        handle_file_format(obj)

            handle_file_format(data)

    def load_experiments(self, names: Union[str, list]):
        """Alias for activate_experiments"""
        self.activate_experiments(names)

    def activate_experiments(self, names: Union[str, list]):
        """Load experiments, such that they are used for the computations

        Parameters
        ----------
        names: Name or list of names of experiments that should be instantiated and loaded into self.experiments

        Returns
        -------

        """

        if isinstance(names, str):
            names = [names]

        for name in names:
            self.experiments[name].active = True

    def disable_experiments(self, names: Union[str, list]):
        """Disable experiments

        Parameters
        ----------
        names: Name or list of names of experiments that should be instantiated and loaded into self.experiments

        Returns
        -------

        """

        if isinstance(names, str):
            names = [names]

        for name in names:
            self.experiments[name].active = False

    def add_data(self, data_sets: dict, file_format='lammps_traj'):
        """
        Add data to an experiment. This is a method so that parallelization is possible amongst data addition to
        different experiments at the same time.

        Parameters
        ----------
        data_sets: dict
            Dictionary containing the name of the experiment as key and the data path as value
        file_format: dict or str
            Dictionary containing the name of the experiment as key and the file_format as value.
            Alternativly only a string of the file_format if all files have the same format.

        Returns
        -------
        Updates the experiment classes.
        """
        if isinstance(file_format, dict):
            try:
                assert file_format.keys() == data_sets.keys()
            except AssertionError:
                log.error("Keys of the data_sets do not match keys of the file_format")

            for item in data_sets:
                self.experiments[item].add_data(data_sets[item], file_format=file_format[item])
        else:
            for item in data_sets:
                self.experiments[item].add_data(data_sets[item], file_format=file_format)

    @property
    def run_computation(self) -> RunComputation:
        """Method to access the available calculators

        Returns
        -------
        RunComputation:
            class that has all available calculators as properties
        """
        return RunComputation(experiments=[x for x in self.experiments.values()])

    @property
    def load_data(self) -> RunComputation:
        """Method to access the available calculators results

        Returns
        -------
        RunComputation:
            if called, return List[db.Computation]

        """
        return RunComputation(experiments=[x for x in self.experiments.values()], load_data=True)

    # def get_results(self, key_to_find):
    #     """
    #     Gets the results from the experiments and puts them in a dict
    #
    #     Parameters
    #     ----------
    #     key_to_find : str
    #         name of the parameter to search in the results.
    #
    #     Returns
    #     -------
    #     results: dict
    #         collects the results from the different experiments
    #     """
    #
    #     results = {}
    #     for name, experiment_class in self.experiments.items():
    #         results_yaml = experiment_class.results  # this is a dict with the results from the yaml file
    #         result = find_item(results_yaml, key_to_find)
    #
    #         if isinstance(result, str):
    #             if result.startswith('['):
    #                 result = list(result.replace('[', '').replace(']', '').split(','))
    #             else:
    #                 result = float(result)
    #
    #         if isinstance(result, list):
    #             result = [float(res) for res in result]  # convert results to floats
    #         results[name] = result
    #
    #     return results

    # def get_properties(self, parameters: dict, experiments: list = None):
    #     """
    #     Get some property of each experiment.
    #
    #     Parameters
    #     ----------
    #     parameters : dict
    #             Parameters to be used in the addition, i.e.
    #
    #             .. code-block:: python
    #
    #                {"Analysis": "Green_Kubo_Self_Diffusion",  "Subject": "Na", "data_range": 500}
    #
    #     experiments : list
    #             List of experiments to fetch information for. If None, all will be searched.
    #
    #     Returns
    #     -------
    #     properties_dict : dict
    #             A dictionary of lists of properties for each system
    #     """
    #     if experiments is None:
    #         experiments = list(self.experiments)
    #
    #     properties_dict = {}
    #     for item in experiments:
    #         properties_dict[item] = self.experiments[item].export_property_data(parameters.copy())
    #
    #     return properties_dict

    # def get_attribute(self, attribute):
    #     """
    #     Get an attribute from the experiments. Equivalent to get_results but for system parameters such as:
    #     temperature, time_step, etc.
    #
    #     Parameters
    #     ----------
    #     attribute : str
    #         name of the parameter to search in the experiment.
    #
    #     Returns
    #     -------
    #     results: dict
    #         collects the results from the different experiments
    #     """
    #
    #     results = {}
    #     for name, experiment_class in self.experiments.items():
    #         value_attr = experiment_class.__getattribute__(attribute)
    #         results[name] = value_attr
    #
    #     return results

    # def remove_experiment(self, name: str):
    #     """
    #     Delete an experiment from the project
    #     Parameters
    #     ----------
    #     name
    #
    #     Returns
    #     -------
    #     Updates the class state.
    #     """
    #     if name not in list(self.experiments):
    #         print("Experiment does not exist")
    #         return
    #     else:
    #         try:
    #             dir_path = os.path.join(self.storage_path, self.name, name)
    #             shutil.rmtree(dir_path)
    #             self.experiments.pop(name, None)
    #             # self._save_class()
    #         except InterruptedError:
    #             print("You are likely using a notebook of some kind such as jupyter. Please restart the kernel and try"
    #                   "to do this again.")

    @property
    def experiments(self) -> Dict[str, Experiment]:
        """Get a DotDict of instantiated experiments!

        Examples
        --------
        Either use
            >>> Project().experiments.<experiment_name>.run_compution.<Computation>
        Or use
            >>> Project.experiments["<experiment_name"].run_computation.<Computation>
        """

        with self.session as ses:
            db_experiments = ses.query(db.Experiment).all()

        for exp in db_experiments:
            exp: db.Experiment
            if exp.name not in self._experiments:
                self._experiments[exp.name] = Experiment(project=self, experiment_name=exp.name)

        return DotDict(self._experiments)

    @property
    def active_experiments(self) -> Dict[str, Experiment]:
        """Get a DotDict of instantiated experiments that are currently selected!"""

        active_experiment = {key: val for key, val in self._experiments.items() if val.active}

        return DotDict(active_experiment)<|MERGE_RESOLUTION|>--- conflicted
+++ resolved
@@ -109,24 +109,13 @@
         -------
         str:
             A list of all available experiments like "1.) Exp01\n2.) Exp02\n3.) Exp03"
+
         """
         return "\n".join([f"{exp.id}.) {exp.name}" for exp in self.db_experiments])
 
-<<<<<<< HEAD
-    def add_experiment(
-            self,
-            experiment: str = None,
-            timestep: float = None,
-            temperature: float = None,
-            units: str = None,
-            cluster_mode: bool = None,
-            active: bool = True,
-            data: Union[str, list, dict] = None):
-=======
     def add_experiment(self, experiment: str = None, timestep: float = None, temperature: float = None,
                        units: Union[str, dict] = None, cluster_mode: bool = None, active: bool = True,
                        data: Union[str, list, dict] = None):
->>>>>>> 916a351a
         """
         Add an experiment to the project
 
