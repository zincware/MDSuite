--- conflicted
+++ resolved
@@ -436,11 +436,7 @@
         """
 
         species = self.species
-<<<<<<< HEAD
-        species[element]["charge"] = charge  # update entry
-=======
         species[element].charge = [charge]
->>>>>>> d539fab1
         self.species = species
 
     def set_mass(self, element: str, mass: float):
