"""
This program and the accompanying materials are made available under the terms of the
Eclipse Public License v2.0 which accompanies this distribution, and is available at
https://www.eclipse.org/legal/epl-v20.html

SPDX-License-Identifier: EPL-2.0

Copyright Contributors to the MDSuite Project.

Module for reading lammps trajectory files

Summary
-------
"""
import sys
from mdsuite.file_io.trajectory_files import TrajectoryFile
from mdsuite.utils.exceptions import NoElementInDump
from mdsuite.utils.meta_functions import get_dimensionality
from mdsuite.utils.meta_functions import line_counter
from mdsuite.utils.meta_functions import optimize_batch_size
import copy

var_names = {
    "Positions": ['x', 'y', 'z'],
    "Scaled_Positions": ['xs', 'ys', 'zs'],
    "Unwrapped_Positions": ['xu', 'yu', 'zu'],
    "Scaled_Unwrapped_Positions": ['xsu', 'ysu', 'zsu'],
    "Velocities": ['vx', 'vy', 'vz'],
    "Forces": ['fx', 'fy', 'fz'],
    "Box_Images": ['ix', 'iy', 'iz'],
    "Dipole_Orientation_Magnitude": ['mux', 'muy', 'muz'],
    "Angular_Velocity_Spherical": ['omegax', 'omegay', 'omegaz'],
    "Angular_Velocity_Non_Spherical": ['angmomx', 'angmomy', 'angmomz'],
    "Torque": ['tqx', 'tqy', 'tqz'],
    "Charge": ['q'],
    "KE": ["c_KE"],
    "PE": ["c_PE"],
    "Stress": ['c_Stress[1]', 'c_Stress[2]', 'c_Stress[3]', 'c_Stress[4]', 'c_Stress[5]', 'c_Stress[6]']
}


class LAMMPSTrajectoryFile(TrajectoryFile):
    """
    Child class for the lammps file reader.

    Attributes
    ----------
    obj : object
            Experiment class instance to add to
    header_lines : int
            Number of header lines in the file format (lammps = 9)
    file_path : str
            Path to the trajectory file.
    """

    def __init__(self, obj, header_lines=9, file_path=None, sort: bool = False):
        """
        Python class constructor
        """

        super().__init__(obj, header_lines, file_path, sort=sort)  # fill the experiment class

        self.f_object = open(self.file_path)  # file object

    def _get_number_of_atoms(self):
        """
        Get the number of atoms

        Returns
        -------

        # user custom names for variables.
        if rename_cols is not None:
            var_names.update(rename_cols)

        """

        header = self._read_header(self.f_object)  # get the first header tensor_values
        self.f_object.seek(0)  # go back to the start of the file

        return int(header[3][0])

    def _get_number_of_configurations(self, number_of_atoms: int):
        """
        Get the number of configurations

        Parameters
        ----------
        number_of_atoms : int
                Number of atoms in each of the trajectories
        Returns
        -------

        """
        number_of_lines = line_counter(self.file_path)  # get the number of lines in the file

        return int(number_of_lines / (number_of_atoms + self.header_lines))

    def _get_time_information(self, number_of_atoms: int):
        """
        Get time information.

        Parameters
        ----------
        number_of_atoms : int
                Number of atoms in each trajectory

        Returns
        -------

        """
        header = self._read_header(self.f_object)  # get the first header
        time_0 = float(header[1][0])  # Time in first configuration
        header = self._read_header(self.f_object, offset=number_of_atoms)  # get the second header
        time_1 = float(header[1][0])  # Time in second configuration
        self.f_object.seek(0)  # return to first line in file

        return time_1 - time_0

    def _get_species_information(self, number_of_atoms: int):
        """
        Get the initial species information

        Parameters
        ----------
        number_of_atoms : int
                Number of atoms in each configuration
        """
        line_length: int = 0
        species_summary = {}  # instantiate the species summary
        header = self._read_header(self.f_object)  # get the header tensor_values

        id_index = header[8].index('id') - 2

        # Look for the element keyword
        try:
            # Look for element keyword in trajectory.
            if "element" in header[8]:
                element_index = header[8].index("element") - 2

            # Look for type keyword if element is not present.
            elif "type" in header[8]:
                element_index = header[8].index('type') - 2

            # Raise an error if no identifying keywords are found.
            else:
                raise NoElementInDump
        except NoElementInDump:
            print("Insufficient species or type identification available.")
            sys.exit(1)

        column_dict_properties = self._get_column_properties(header[8], skip_words=2)  # get properties
<<<<<<< HEAD
=======

>>>>>>> 470f3d51
        property_groups = self._extract_properties(copy.deepcopy(var_names), column_dict_properties)

        box = [(float(header[5][1]) - float(header[5][0])),
               (float(header[6][1]) - float(header[6][0])),
               (float(header[7][1]) - float(header[7][0]))]

        # Loop over atoms in first configuration.
        for i in range(number_of_atoms):
            line = self.f_object.readline().split()
            line_length = len(line)
            if line[element_index] not in species_summary:
                species_summary[line[element_index]] = {}
                species_summary[line[element_index]]['indices'] = []

            # Update the index of the atom in the summary.
            if self.sort:
                species_summary[line[element_index]]['indices'].append(int(line[id_index]))
            else:
                species_summary[line[element_index]]['indices'].append(i + self.header_lines)

        return species_summary, box, property_groups, line_length

    def process_trajectory_file(self, update_class: bool = True, rename_cols: dict = None):
        """
        Get additional information from the trajectory file

        In this method, there are several doc string styled comments. This is included as there are several components
        of the method that are all related to the analysis of the trajectory file.

        Parameters
        ----------
        rename_cols : dict
                Will map some observable to keys found in the dump file.
        update_class : bool
                Boolean decision on whether or not to update the class. If yes, the full saved class instance will be
                updated with new information. This is necessary on the first run of tensor_values addition to the
                database_path. After this point, when new tensor_values is added, this is no longer required as other
                methods will take care of updating the properties that change with new tensor_values. In fact,
                it will set the number of configurations to only the new tensor_values, which will be wrong.

        Returns
        -------
        architecture : dict
                Database architecture to be used by the class to build a new database_path.
        """

        # user custom names for variables.
        if rename_cols is not None:
            var_names.update(rename_cols)
        number_of_atoms = self._get_number_of_atoms()  # get the number of atoms
        number_of_configurations = self._get_number_of_configurations(number_of_atoms)  # get number of configurations
        sample_rate = self._get_time_information(number_of_atoms)  # get the sample rate
        batch_size = optimize_batch_size(self.file_path, number_of_configurations)  # get the batch size
        species_summary, box, property_groups, line_length = self._get_species_information(number_of_atoms)
        if update_class:
            self.experiment.batch_size = batch_size
            self.experiment.dimensions = get_dimensionality(box)
            self.experiment.box_array = box
            self.experiment.volume = box[0] * box[1] * box[2]
            self.experiment.species = species_summary
            self.experiment.number_of_atoms = number_of_atoms
            self.experiment.number_of_configurations += number_of_configurations
            self.experiment.sample_rate = sample_rate
            self.experiment.property_groups = property_groups

        else:
            self.experiment.batch_size = batch_size
            self.experiment.number_of_configurations += number_of_configurations

        self.f_object.close()
        return self._build_architecture(species_summary, property_groups, number_of_configurations), line_length<|MERGE_RESOLUTION|>--- conflicted
+++ resolved
@@ -150,10 +150,7 @@
             sys.exit(1)
 
         column_dict_properties = self._get_column_properties(header[8], skip_words=2)  # get properties
-<<<<<<< HEAD
-=======
-
->>>>>>> 470f3d51
+
         property_groups = self._extract_properties(copy.deepcopy(var_names), column_dict_properties)
 
         box = [(float(header[5][1]) - float(header[5][0])),
