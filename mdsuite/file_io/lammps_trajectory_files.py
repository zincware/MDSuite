"""
Module for reading lammps trajectory files

Summary
-------
"""

from mdsuite.file_io.trajectory_files import TrajectoryFile
from mdsuite.utils.exceptions import *
from mdsuite.utils.meta_functions import line_counter
from mdsuite.utils.meta_functions import optimize_batch_size
from mdsuite.utils.meta_functions import get_dimensionality

var_names = {
    "Positions": ['x', 'y', 'z'],
    "Scaled_Positions": ['xs', 'ys', 'zs'],
    "Unwrapped_Positions": ['xu', 'yu', 'zu'],
    "Scaled_Unwrapped_Positions": ['xsu', 'ysu', 'zsu'],
    "Velocities": ['vx', 'vy', 'vz'],
    "Forces": ['fx', 'fy', 'fz'],
    "Box_Images": ['ix', 'iy', 'iz'],
    "Dipole_Orientation_Magnitude": ['mux', 'muy', 'muz'],
    "Angular_Velocity_Spherical": ['omegax', 'omegay', 'omegaz'],
    "Angular_Velocity_Non_Spherical": ['angmomx', 'angmomy', 'angmomz'],
    "Torque": ['tqx', 'tqy', 'tqz'],
    "KE": ["c_KE"],
    "PE": ["c_PE"],
    "Stress": ['c_Stress[1]', 'c_Stress[2]', 'c_Stress[3]', 'c_Stress[4]', 'c_Stress[5]', 'c_Stress[6]']
}


class LAMMPSTrajectoryFile(TrajectoryFile):
    """
    Child class for the lammps file reader.

    Attributes
    ----------
    obj : object
            Experiment class instance to add to

    header_lines : int
            Number of header lines in the file format (lammps = 9)

    file_path : str
            Path to the trajectory file.
    """

    def __init__(self, obj, header_lines=9, file_path=None):
        """
        Python class constructor
        """

        super().__init__(obj, header_lines, file_path)  # fill the parent class

<<<<<<< HEAD
        self.f_object = open(self.file_path)  # file object

    def _get_number_of_atoms(self):
=======
    def process_trajectory_file(self, update_class=True, rename_cols=None):
        """ Get additional information from the trajectory file

        In this method, there are several doc string styled comments. This is included as there are several components
        of the method that are all related to the analysis of the trajectory file.

        Parameters
        ----------
        update_class : bool
                Boolean decision on whether or not to update the class. If yes, the full saved class instance will be
                updated with new information. This is necessary on the first run of data addition to the database. After
                this point, when new data is added, this is no longer required as other methods will take care of
                updating the properties that change with new data. In fact, it will set the number of configurations to
                only the new data, which will be wrong.
        rename_cols: dict
                If the user names the varibles in a different way compared with the standard defined above, they may pass
                a dictionary with the new values for the keys. {'Stress':['sxx', 'syy', 'szz']}
>>>>>>> de9fd944
        """
        Get the number of atoms

        Returns
        -------

        # user custom names for variables.
        if rename_cols is not None:
            var_names.update(rename_cols)

        """

        header = self._read_header(self.f_object)  # get the first header data
        self.f_object.seek(0)  # go back to the start of the file

        return int(header[3][0])

    def _get_number_of_configurations(self, number_of_atoms: int):
        """
        Get the number of configurations

        Parameters
        ----------
        number_of_atoms : int
                Number of atoms in each of the trajectories
        Returns
        -------

        """
        number_of_lines = line_counter(self.file_path)  # get the number of lines in the file

        return int(number_of_lines / (number_of_atoms + self.header_lines))

    def _get_time_information(self, number_of_atoms: int):
        """
        Get time information.

        Parameters
        ----------
        number_of_atoms : int
                Number of atoms in each trajectory

        Returns
        -------

        """
        header = self._read_header(self.f_object)  # get the first header
        time_0 = float(header[1][0])  # Time in first configuration
        header = self._read_header(self.f_object, offset=number_of_atoms)  # get the second header
        time_1 = float(header[1][0])  # Time in second configuration
        self.f_object.seek(0)  # return to first line in file

        return time_1 - time_0

    def _get_species_information(self, number_of_atoms: int):
        """
        Get the initial species information

        Parameters
        ----------
        number_of_atoms : int
                Number of atoms in each configuration
        """
        species_summary = {}  # instantiate the species summary
        header = self._read_header(self.f_object)  # get the header data

        # Look for the element keyword
        try:
            # Look for element keyword in trajectory.
            if "element" in header[8]:
                element_index = header[8].index("element") - 2

            # Look for type keyword if element is not present.
            elif "type" in header[8]:
                element_index = header[8].index('type') - 2

            # Raise an error if no identifying keywords are found.
            else:
                raise NoElementInDump
        except NoElementInDump:
            print("Insufficient species or type identification available.")
            return

        column_dict_properties = self._get_column_properties(header[8], skip_words=2)  # get properties
        property_groups = self._extract_properties(lammps_traj, column_dict_properties)

        box = [(float(header[5][1]) - float(header[5][0])),
               (float(header[6][1]) - float(header[6][0])),
               (float(header[7][1]) - float(header[7][0]))]

        # Loop over atoms in first configuration.
        for i in range(number_of_atoms):
            line = self.f_object.readline().split()
            if line[element_index] not in species_summary:
                species_summary[line[element_index]] = {}
                species_summary[line[element_index]]['indices'] = []

            # Update the index of the atom in the summary.
            species_summary[line[element_index]]['indices'].append(i + self.header_lines)

<<<<<<< HEAD
        return species_summary, box, property_groups
=======
        """
            Get the available properties for analysis
        """
        header_line = first_configuration[8]  # the header line in the trajectory
        column_dict_properties = self._get_column_properties(header_line, skip_words=2)  # get column properties, skip the two first words which are not in the columns (ITEM: ATOMS)
        # Get the observable groups
        self.project.property_groups = self._extract_properties(var_names, column_dict_properties)
>>>>>>> de9fd944

    @staticmethod
    def _build_architecture(species_summary: dict, property_groups: dict, number_of_atoms: int,
                            number_of_configurations: int):
        """
        Build the database architecture for use by the database class

        Parameters
        ----------
        species_summary : dict
                Species summary passed to the experiment class
        property_groups : dict
                Property information passed to the experiment class
        number_of_atoms : int
                Number of atoms in each configurations
        number_of_configurations : int
                Number of configurations in the file

        """
        architecture = {}  # instantiate the database architecture dictionary
        for species in species_summary:
            architecture[species] = {}
            for observable in property_groups:
                architecture[species][observable] = (len(species_summary[species]['indices']),
                                                     number_of_configurations,
                                                     len(property_groups[observable]))

        return architecture

    def process_trajectory_file(self, update_class=True):
        """
        Get additional information from the trajectory file

        In this method, there are several doc string styled comments. This is included as there are several components
        of the method that are all related to the analysis of the trajectory file.

        Parameters
        ----------
        update_class : bool
                Boolean decision on whether or not to update the class. If yes, the full saved class instance will be
                updated with new information. This is necessary on the first run of data addition to the database. After
                this point, when new data is added, this is no longer required as other methods will take care of
                updating the properties that change with new data. In fact, it will set the number of configurations to
                only the new data, which will be wrong.

        Returns
        -------
        architecture : dict
                Database architecture to be used by the class to build a new database.
        """

        number_of_atoms = self._get_number_of_atoms()  # get the number of atoms
        number_of_configurations = self._get_number_of_configurations(number_of_atoms)  # get number of configurations
        sample_rate = self._get_time_information(number_of_atoms)  # get the sample rate
        batch_size = optimize_batch_size(self.file_path, number_of_configurations)  # get the batch size
        species_summary, box, property_groups = self._get_species_information(number_of_atoms)  # get information

        if update_class:
            self.project.batch_size = batch_size
            self.project.dimensions = get_dimensionality(box)
            self.project.box_array = box
            self.project.volume = box[0] * box[1] * box[2]
            self.project.species = species_summary
            self.project.number_of_atoms = number_of_atoms
            self.project.number_of_configurations += number_of_configurations
            self.project.sample_rate = sample_rate
            self.project.property_groups = property_groups

        else:
            self.project.batch_size = batch_size
            # return [number_of_atoms, list(species_summary), box, number_of_configurations]

        return self._build_architecture(species_summary, property_groups, number_of_atoms, number_of_configurations)<|MERGE_RESOLUTION|>--- conflicted
+++ resolved
@@ -52,29 +52,9 @@
 
         super().__init__(obj, header_lines, file_path)  # fill the parent class
 
-<<<<<<< HEAD
         self.f_object = open(self.file_path)  # file object
 
     def _get_number_of_atoms(self):
-=======
-    def process_trajectory_file(self, update_class=True, rename_cols=None):
-        """ Get additional information from the trajectory file
-
-        In this method, there are several doc string styled comments. This is included as there are several components
-        of the method that are all related to the analysis of the trajectory file.
-
-        Parameters
-        ----------
-        update_class : bool
-                Boolean decision on whether or not to update the class. If yes, the full saved class instance will be
-                updated with new information. This is necessary on the first run of data addition to the database. After
-                this point, when new data is added, this is no longer required as other methods will take care of
-                updating the properties that change with new data. In fact, it will set the number of configurations to
-                only the new data, which will be wrong.
-        rename_cols: dict
-                If the user names the varibles in a different way compared with the standard defined above, they may pass
-                a dictionary with the new values for the keys. {'Stress':['sxx', 'syy', 'szz']}
->>>>>>> de9fd944
         """
         Get the number of atoms
 
@@ -175,17 +155,7 @@
             # Update the index of the atom in the summary.
             species_summary[line[element_index]]['indices'].append(i + self.header_lines)
 
-<<<<<<< HEAD
         return species_summary, box, property_groups
-=======
-        """
-            Get the available properties for analysis
-        """
-        header_line = first_configuration[8]  # the header line in the trajectory
-        column_dict_properties = self._get_column_properties(header_line, skip_words=2)  # get column properties, skip the two first words which are not in the columns (ITEM: ATOMS)
-        # Get the observable groups
-        self.project.property_groups = self._extract_properties(var_names, column_dict_properties)
->>>>>>> de9fd944
 
     @staticmethod
     def _build_architecture(species_summary: dict, property_groups: dict, number_of_atoms: int,
