--- conflicted
+++ resolved
@@ -55,7 +55,6 @@
     return NaCl.get_analysis(analysis="AngularDistributionFunction.json")
 
 
-<<<<<<< HEAD
 @pytest.mark.parametrize("desired_memory", (None, 0.001))
 def test_project(traj_file, true_values, tmp_path, desired_memory):
     """Test the ADF called from the project class"""
@@ -65,15 +64,6 @@
         project.add_experiment(
             "NaCl", simulation_data=traj_file, timestep=0.002, temperature=1400
         )
-=======
-def test_project(traj_file, true_values, tmp_path):
-    """Test the ADF called from the project class."""
-    os.chdir(tmp_path)
-    project = mds.Project()
-    project.add_experiment(
-        "NaCl", simulation_data=traj_file, timestep=0.002, temperature=1400
-    )
->>>>>>> 2a7c6a0a
 
         computation = project.run.AngularDistributionFunction(plot=False)
 
