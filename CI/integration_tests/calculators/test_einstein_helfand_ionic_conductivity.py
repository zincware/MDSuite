"""
MDSuite: A Zincwarecode package.

License
-------
This program and the accompanying materials are made available under the terms
of the Eclipse Public License v2.0 which accompanies this distribution, and is
available at https://www.eclipse.org/legal/epl-v20.html

SPDX-License-Identifier: EPL-2.0

Copyright Contributors to the Zincwarecode Project.

Contact Information
-------------------
email: zincwarecode@gmail.com
github: https://github.com/zincware
web: https://zincwarecode.com/

Citation
--------
If you use this module please cite us with:

Summary
-------
"""
import os

import pytest
from zinchub import DataHub

import mdsuite as mds


@pytest.fixture(scope="session")
def traj_file(tmp_path_factory) -> str:
    """Download trajectory file into a temporary directory and keep it for all tests."""
    temporary_path = tmp_path_factory.getbasetemp()

    NaCl = DataHub(
        url="https://github.com/zincware/DataHub/tree/main/NaCl_gk_i_q", tag="v0.1.0"
    )
    NaCl.get_file(path=temporary_path)

    return (temporary_path / NaCl.file_raw).as_posix()


@pytest.fixture(scope="session")
def true_values() -> dict:
    """Example fixture for downloading analysis results from github."""
    NaCl = DataHub(
        url="https://github.com/zincware/DataHub/tree/main/NaCl_gk_i_q", tag="v0.1.0"
    )
    return NaCl.get_analysis(analysis="EinsteinHelfandIonicConductivity.json")


<<<<<<< HEAD
@pytest.mark.parametrize("desired_memory", (None, 0.001))
def test_project(traj_file, true_values, tmp_path, desired_memory):
    """Test the Einstein_Helfand_Ionic_Conductivity called from the project class
=======
def test_project(traj_file, true_values, tmp_path):
    """Test the Einstein_Helfand_Ionic_Conductivity called from the project class.
>>>>>>> 2a7c6a0a

    Notes
    -----
    Test uncertainty is very high!
    """
    with mds.utils.helpers.change_memory_fraction(desired_memory=desired_memory):
        os.chdir(tmp_path)
        project = mds.Project()
        project.add_experiment(
            "NaCl", simulation_data=traj_file, timestep=0.002, temperature=1400
        )
        _ = project.run.EinsteinHelfandIonicConductivity(plot=False)<|MERGE_RESOLUTION|>--- conflicted
+++ resolved
@@ -54,14 +54,9 @@
     return NaCl.get_analysis(analysis="EinsteinHelfandIonicConductivity.json")
 
 
-<<<<<<< HEAD
 @pytest.mark.parametrize("desired_memory", (None, 0.001))
 def test_project(traj_file, true_values, tmp_path, desired_memory):
     """Test the Einstein_Helfand_Ionic_Conductivity called from the project class
-=======
-def test_project(traj_file, true_values, tmp_path):
-    """Test the Einstein_Helfand_Ionic_Conductivity called from the project class.
->>>>>>> 2a7c6a0a
 
     Notes
     -----
