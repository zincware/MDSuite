--- conflicted
+++ resolved
@@ -24,22 +24,19 @@
 Summary
 -------
 """
+import gzip
 import os
+import shutil
+import urllib.request
 
 import numpy as np
 import pytest
 from zinchub import DataHub
-<<<<<<< HEAD
 import MDAnalysis
 
 import mdsuite as mds
 import mdsuite.file_io.lammps_flux_files
 import mdsuite.file_io.chemfiles_read
-=======
-
-import mdsuite as mds
-import mdsuite.file_io.lammps_flux_files
->>>>>>> 02e5f93d
 
 
 @pytest.fixture(scope="session")
@@ -54,18 +51,15 @@
         "NaCl_ni_nq.lammpstraj",
         "NaCl_64_Atoms.extxyz",
         "NaClLog.log",
-<<<<<<< HEAD
         "GromacsTest.gro"
-=======
->>>>>>> 02e5f93d
     ]
 
+    files = []
     temporary_path = tmp_path_factory.getbasetemp()
     file_paths = dict()
     for fname in files_to_load:
         folder = fname.split(".")[0]
         url = f"{base_url}/{folder}"
-<<<<<<< HEAD
         print(url)
         dhub_file = DataHub(url=url)
         dhub_file.get_file(temporary_path)
@@ -73,11 +67,6 @@
             file_paths[fname] = [(temporary_path / f).as_posix() for f in dhub_file.file_raw]
         else:
             file_paths[fname] = (temporary_path / dhub_file.file_raw).as_posix()
-=======
-        dhub_file = DataHub(url=url)
-        dhub_file.get_file(temporary_path)
-        file_paths[fname] = (temporary_path / dhub_file.file_raw).as_posix()
->>>>>>> 02e5f93d
 
     return file_paths
 
@@ -136,13 +125,8 @@
             == project_loaded.experiments.Test01.experiment_path
     )
     assert (
-<<<<<<< HEAD
             project.experiments.Test02.experiment_path
             == project_loaded.experiments.Test02.experiment_path
-=======
-        project.experiments.Test02.experiment_path
-        == project_loaded.experiments.Test02.experiment_path
->>>>>>> 02e5f93d
     )
 
 
@@ -210,7 +194,6 @@
     # line 87
     press_shouldbe = -153.75652
     force_is = pressures["Observables/Pressure"][0, 57, 0].numpy()
-<<<<<<< HEAD
     assert force_is == pytest.approx(press_shouldbe, rel=1e-5)
 
 
@@ -236,7 +219,4 @@
     uni.trajectory[test_step]
     pos_mdsana = C1s.positions
 
-    np.testing.assert_almost_equal(pos[:,test_step,:], pos_mdsana,decimal=5)
-=======
-    assert force_is == pytest.approx(press_shouldbe, rel=1e-5)
->>>>>>> 02e5f93d
+    np.testing.assert_almost_equal(pos[:,test_step,:], pos_mdsana,decimal=5)